{
  "name": "@aws-cdk/assert-internal",
  "private": true,
  "version": "0.0.0",
  "description": "An assertion library for use with CDK Apps",
  "main": "lib/index.js",
  "types": "lib/index.d.ts",
  "scripts": {
    "build": "cdk-build",
    "watch": "cdk-watch",
    "lint": "cdk-lint",
    "test": "cdk-test",
    "pkglint": "pkglint -f",
    "package": "cdk-package",
    "build+test+package": "yarn build+test && yarn package",
    "build+test": "yarn build && yarn test",
    "build+extract": "yarn build",
    "build+test+extract": "yarn build+test"
  },
  "author": {
    "name": "Amazon Web Services",
    "url": "https://aws.amazon.com",
    "organization": true
  },
  "license": "Apache-2.0",
  "devDependencies": {
    "@aws-cdk/cdk-build-tools": "0.0.0",
    "@aws-cdk/pkglint": "0.0.0",
    "@types/jest": "^27.4.0",
    "jest": "^27.5.1",
    "ts-jest": "^27.1.3"
  },
  "dependencies": {
    "@aws-cdk/cloud-assembly-schema": "0.0.0",
    "@aws-cdk/cloudformation-diff": "0.0.0",
    "@aws-cdk/core": "0.0.0",
    "@aws-cdk/cx-api": "0.0.0",
    "constructs": "^10.0.0"
  },
  "peerDependencies": {
    "@aws-cdk/core": "0.0.0",
<<<<<<< HEAD
    "constructs": "^3.3.69",
    "jest": "^27.5.1"
=======
    "constructs": "^10.0.0",
    "jest": "^27.4.7"
>>>>>>> 3d4d576a
  },
  "repository": {
    "url": "https://github.com/aws/aws-cdk.git",
    "type": "git",
    "directory": "packages/@aws-cdk/assert-internal"
  },
  "keywords": [
    "aws",
    "cdk"
  ],
  "homepage": "https://github.com/aws/aws-cdk",
  "engines": {
    "node": ">= 14.15.0"
  },
  "stability": "deprecated",
  "maturity": "deprecated",
  "publishConfig": {
    "tag": "latest"
  },
  "ubergen": {
    "exclude": true
  }
}<|MERGE_RESOLUTION|>--- conflicted
+++ resolved
@@ -39,13 +39,8 @@
   },
   "peerDependencies": {
     "@aws-cdk/core": "0.0.0",
-<<<<<<< HEAD
-    "constructs": "^3.3.69",
     "jest": "^27.5.1"
-=======
-    "constructs": "^10.0.0",
-    "jest": "^27.4.7"
->>>>>>> 3d4d576a
+    "constructs": "^10.0.0"
   },
   "repository": {
     "url": "https://github.com/aws/aws-cdk.git",
