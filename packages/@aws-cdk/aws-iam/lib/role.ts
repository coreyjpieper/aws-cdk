import { ArnFormat, IConstruct, Duration, Resource, Stack, Token, TokenComparison, Aspects, ConcreteDependable, Annotations } from '@aws-cdk/core';
import { Construct, Node } from 'constructs';
import { Grant } from './grant';
import { CfnRole } from './iam.generated';
import { IIdentity } from './identity-base';
import { IManagedPolicy, ManagedPolicy } from './managed-policy';
import { Policy } from './policy';
import { PolicyDocument } from './policy-document';
import { PolicyStatement } from './policy-statement';
import { AddToPrincipalPolicyResult, ArnPrincipal, IPrincipal, PrincipalPolicyFragment, IComparablePrincipal } from './principals';
import { defaultAddPrincipalToAssumeRole } from './private/assume-role-policy';
import { ImmutableRole } from './private/immutable-role';
import { MutatingPolicyDocumentAdapter } from './private/policydoc-adapter';
import { AttachedPolicies, UniqueStringSet } from './util';

const MAX_INLINE_SIZE = 10000;
const MAX_MANAGEDPOL_SIZE = 6000;

/**
 * Properties for defining an IAM Role
 */
export interface RoleProps {
  /**
   * The IAM principal (i.e. `new ServicePrincipal('sns.amazonaws.com')`)
   * which can assume this role.
   *
   * You can later modify the assume role policy document by accessing it via
   * the `assumeRolePolicy` property.
   */
  readonly assumedBy: IPrincipal;

  /**
   * ID that the role assumer needs to provide when assuming this role
   *
   * If the configured and provided external IDs do not match, the
   * AssumeRole operation will fail.
   *
   * @deprecated see {@link externalIds}
   *
   * @default No external ID required
   */
  readonly externalId?: string;

  /**
   * List of IDs that the role assumer needs to provide one of when assuming this role
   *
   * If the configured and provided external IDs do not match, the
   * AssumeRole operation will fail.
   *
   * @default No external ID required
   */
  readonly externalIds?: string[];

  /**
   * A list of managed policies associated with this role.
   *
   * You can add managed policies later using
   * `addManagedPolicy(ManagedPolicy.fromAwsManagedPolicyName(policyName))`.
   *
   * @default - No managed policies.
   */
  readonly managedPolicies?: IManagedPolicy[];

  /**
   * A list of named policies to inline into this role. These policies will be
   * created with the role, whereas those added by ``addToPolicy`` are added
   * using a separate CloudFormation resource (allowing a way around circular
   * dependencies that could otherwise be introduced).
   *
   * @default - No policy is inlined in the Role resource.
   */
  readonly inlinePolicies?: { [name: string]: PolicyDocument };

  /**
   * The path associated with this role. For information about IAM paths, see
   * Friendly Names and Paths in IAM User Guide.
   *
   * @default /
   */
  readonly path?: string;

  /**
   * AWS supports permissions boundaries for IAM entities (users or roles).
   * A permissions boundary is an advanced feature for using a managed policy
   * to set the maximum permissions that an identity-based policy can grant to
   * an IAM entity. An entity's permissions boundary allows it to perform only
   * the actions that are allowed by both its identity-based policies and its
   * permissions boundaries.
   *
   * @link https://docs.aws.amazon.com/AWSCloudFormation/latest/UserGuide/aws-resource-iam-role.html#cfn-iam-role-permissionsboundary
   * @link https://docs.aws.amazon.com/IAM/latest/UserGuide/access_policies_boundaries.html
   *
   * @default - No permissions boundary.
   */
  readonly permissionsBoundary?: IManagedPolicy;

  /**
   * A name for the IAM role. For valid values, see the RoleName parameter for
   * the CreateRole action in the IAM API Reference.
   *
   * IMPORTANT: If you specify a name, you cannot perform updates that require
   * replacement of this resource. You can perform updates that require no or
   * some interruption. If you must replace the resource, specify a new name.
   *
   * If you specify a name, you must specify the CAPABILITY_NAMED_IAM value to
   * acknowledge your template's capabilities. For more information, see
   * Acknowledging IAM Resources in AWS CloudFormation Templates.
   *
   * @default - AWS CloudFormation generates a unique physical ID and uses that ID
   * for the role name.
   */
  readonly roleName?: string;

  /**
   * The maximum session duration that you want to set for the specified role.
   * This setting can have a value from 1 hour (3600sec) to 12 (43200sec) hours.
   *
   * Anyone who assumes the role from the AWS CLI or API can use the
   * DurationSeconds API parameter or the duration-seconds CLI parameter to
   * request a longer session. The MaxSessionDuration setting determines the
   * maximum duration that can be requested using the DurationSeconds
   * parameter.
   *
   * If users don't specify a value for the DurationSeconds parameter, their
   * security credentials are valid for one hour by default. This applies when
   * you use the AssumeRole* API operations or the assume-role* CLI operations
   * but does not apply when you use those operations to create a console URL.
   *
   * @link https://docs.aws.amazon.com/IAM/latest/UserGuide/id_roles_use.html
   *
   * @default Duration.hours(1)
   */
  readonly maxSessionDuration?: Duration;

  /**
   * A description of the role. It can be up to 1000 characters long.
   *
   * @default - No description.
   */
  readonly description?: string;
}

/**
 * Options allowing customizing the behavior of {@link Role.fromRoleArn}.
 */
export interface FromRoleArnOptions {
  /**
   * Whether the imported role can be modified by attaching policy resources to it.
   *
   * @default true
   */
  readonly mutable?: boolean;

  /**
   * For immutable roles: add grants to resources instead of dropping them
   *
   * If this is `false` or not specified, grant permissions added to this role are ignored.
   * It is your own responsibility to make sure the role has the required permissions.
   *
   * If this is `true`, any grant permissions will be added to the resource instead.
   *
   * @default false
   */
  readonly addGrantsToResources?: boolean;
}

/**
 * IAM Role
 *
 * Defines an IAM role. The role is created with an assume policy document associated with
 * the specified AWS service principal defined in `serviceAssumeRole`.
 */
export class Role extends Resource implements IRole {
  /**
   * Import an external role by ARN.
   *
   * If the imported Role ARN is a Token (such as a
   * `CfnParameter.valueAsString` or a `Fn.importValue()`) *and* the referenced
   * role has a `path` (like `arn:...:role/AdminRoles/Alice`), the
   * `roleName` property will not resolve to the correct value. Instead it
   * will resolve to the first path component. We unfortunately cannot express
   * the correct calculation of the full path name as a CloudFormation
   * expression. In this scenario the Role ARN should be supplied without the
   * `path` in order to resolve the correct role resource.
   *
   * @param scope construct scope
   * @param id construct id
   * @param roleArn the ARN of the role to import
   * @param options allow customizing the behavior of the returned role
   */
  public static fromRoleArn(scope: Construct, id: string, roleArn: string, options: FromRoleArnOptions = {}): IRole {
    const scopeStack = Stack.of(scope);
    const parsedArn = scopeStack.splitArn(roleArn, ArnFormat.SLASH_RESOURCE_NAME);
    const resourceName = parsedArn.resourceName!;
    const roleAccount = parsedArn.account;
    // service roles have an ARN like 'arn:aws:iam::<account>:role/service-role/<roleName>'
    // or 'arn:aws:iam::<account>:role/service-role/servicename.amazonaws.com/service-role/<roleName>'
    // we want to support these as well, so we just use the element after the last slash as role name
    const roleName = resourceName.split('/').pop()!;

    class Import extends Resource implements IRole, IComparablePrincipal {
      public readonly grantPrincipal: IPrincipal = this;
      public readonly principalAccount = roleAccount;
      public readonly assumeRoleAction: string = 'sts:AssumeRole';
      public readonly policyFragment = new ArnPrincipal(roleArn).policyFragment;
      public readonly roleArn = roleArn;
      public readonly roleName = roleName;
      private readonly attachedPolicies = new AttachedPolicies();
      private defaultPolicy?: Policy;

      constructor(_scope: Construct, _id: string) {
        super(_scope, _id, {
          account: roleAccount,
        });
      }

      public addToPolicy(statement: PolicyStatement): boolean {
        return this.addToPrincipalPolicy(statement).statementAdded;
      }

      public addToPrincipalPolicy(statement: PolicyStatement): AddToPrincipalPolicyResult {
        if (!this.defaultPolicy) {
          this.defaultPolicy = new Policy(this, 'Policy');
          this.attachInlinePolicy(this.defaultPolicy);
        }
        this.defaultPolicy.addStatements(statement);
        return { statementAdded: true, policyDependable: this.defaultPolicy };
      }

      public attachInlinePolicy(policy: Policy): void {
        const thisAndPolicyAccountComparison = Token.compareStrings(this.env.account, policy.env.account);
        const equalOrAnyUnresolved = thisAndPolicyAccountComparison === TokenComparison.SAME ||
          thisAndPolicyAccountComparison === TokenComparison.BOTH_UNRESOLVED ||
          thisAndPolicyAccountComparison === TokenComparison.ONE_UNRESOLVED;
        if (equalOrAnyUnresolved) {
          this.attachedPolicies.attach(policy);
          policy.attachToRole(this);
        }
      }

      public addManagedPolicy(_policy: IManagedPolicy): void {
        // FIXME: Add warning that we're ignoring this
      }

      /**
       * Grant permissions to the given principal to pass this role.
       */
      public grantPassRole(identity: IPrincipal): Grant {
        return this.grant(identity, 'iam:PassRole');
      }

      /**
       * Grant permissions to the given principal to pass this role.
       */
      public grantAssumeRole(identity: IPrincipal): Grant {
        return this.grant(identity, 'sts:AssumeRole');
      }

      /**
       * Grant the actions defined in actions to the identity Principal on this resource.
       */
      public grant(grantee: IPrincipal, ...actions: string[]): Grant {
        return Grant.addToPrincipal({
          grantee,
          actions,
          resourceArns: [this.roleArn],
          scope: this,
        });
      }

      public dedupeString(): string | undefined {
        return `ImportedRole:${roleArn}`;
      }
    }

    if (options.addGrantsToResources !== undefined && options.mutable !== false) {
      throw new Error('\'addGrantsToResources\' can only be passed if \'mutable: false\'');
    }

    const importedRole = new Import(scope, id);
    const roleArnAndScopeStackAccountComparison = Token.compareStrings(importedRole.env.account, scopeStack.account);
    const equalOrAnyUnresolved = roleArnAndScopeStackAccountComparison === TokenComparison.SAME ||
      roleArnAndScopeStackAccountComparison === TokenComparison.BOTH_UNRESOLVED ||
      roleArnAndScopeStackAccountComparison === TokenComparison.ONE_UNRESOLVED;
    // we only return an immutable Role if both accounts were explicitly provided, and different
    return options.mutable !== false && equalOrAnyUnresolved
      ? importedRole
      : new ImmutableRole(scope, `ImmutableRole${id}`, importedRole, options.addGrantsToResources ?? false);
  }

  /**
   * Import an external role by name.
   *
   * The imported role is assumed to exist in the same account as the account
   * the scope's containing Stack is being deployed to.
   */
  public static fromRoleName(scope: Construct, id: string, roleName: string) {
    return Role.fromRoleArn(scope, id, Stack.of(scope).formatArn({
      region: '',
      service: 'iam',
      resource: 'role',
      resourceName: roleName,
    }));
  }

  public readonly grantPrincipal: IPrincipal = this;
  public readonly principalAccount: string | undefined = this.env.account;

  public readonly assumeRoleAction: string = 'sts:AssumeRole';

  /**
   * The assume role policy document associated with this role.
   */
  public readonly assumeRolePolicy?: PolicyDocument;

  /**
   * Returns the ARN of this role.
   */
  public readonly roleArn: string;

  /**
   * Returns the stable and unique string identifying the role. For example,
   * AIDAJQABLZS4A3QDU576Q.
   *
   * @attribute
   */
  public readonly roleId: string;

  /**
   * Returns the name of the role.
   */
  public readonly roleName: string;

  /**
   * Returns the role.
   */
  public readonly policyFragment: PrincipalPolicyFragment;

  /**
   * Returns the permissions boundary attached to this role
   */
  public readonly permissionsBoundary?: IManagedPolicy;

  private defaultPolicy?: Policy;
  private readonly managedPolicies: IManagedPolicy[] = [];
  private readonly attachedPolicies = new AttachedPolicies();
  private readonly inlinePolicies: { [name: string]: PolicyDocument };
  private readonly dependables = new Map<PolicyStatement, ConcreteDependable>();
  private immutableRole?: IRole;
  private _didSplit = false;

  constructor(scope: Construct, id: string, props: RoleProps) {
    super(scope, id, {
      physicalName: props.roleName,
    });

    const externalIds = props.externalIds || [];
    if (props.externalId) {
      externalIds.push(props.externalId);
    }

    this.assumeRolePolicy = createAssumeRolePolicy(props.assumedBy, externalIds);
    this.managedPolicies.push(...props.managedPolicies || []);
    this.inlinePolicies = props.inlinePolicies || {};
    this.permissionsBoundary = props.permissionsBoundary;
    const maxSessionDuration = props.maxSessionDuration && props.maxSessionDuration.toSeconds();
    validateMaxSessionDuration(maxSessionDuration);
    const description = (props.description && props.description?.length > 0) ? props.description : undefined;

    if (description && description.length > 1000) {
      throw new Error('Role description must be no longer than 1000 characters.');
    }

    validateRolePath(props.path);

    const role = new CfnRole(this, 'Resource', {
      assumeRolePolicyDocument: this.assumeRolePolicy as any,
      managedPolicyArns: UniqueStringSet.from(() => this.managedPolicies.map(p => p.managedPolicyArn)),
      policies: _flatten(this.inlinePolicies),
      path: props.path,
      permissionsBoundary: this.permissionsBoundary ? this.permissionsBoundary.managedPolicyArn : undefined,
      roleName: this.physicalName,
      maxSessionDuration,
      description,
    });

    this.roleId = role.attrRoleId;
    this.roleArn = this.getResourceArnAttribute(role.attrArn, {
      region: '', // IAM is global in each partition
      service: 'iam',
      resource: 'role',
      // Removes leading slash from path
      resourceName: `${props.path ? props.path.substr(props.path.charAt(0) === '/' ? 1 : 0) : ''}${this.physicalName}`,
    });
    this.roleName = this.getResourceNameAttribute(role.ref);
    this.policyFragment = new ArnPrincipal(this.roleArn).policyFragment;

    function _flatten(policies?: { [name: string]: PolicyDocument }) {
      if (policies == null || Object.keys(policies).length === 0) {
        return undefined;
      }
      const result = new Array<CfnRole.PolicyProperty>();
      for (const policyName of Object.keys(policies)) {
        const policyDocument = policies[policyName];
        result.push({ policyName, policyDocument });
      }
      return result;
    }

<<<<<<< HEAD
    Aspects.of(this).add({
      visit: (c) => {
        if (c === this) {
          this.splitLargePolicy();
        }
      },
    });
=======
    this.node.addValidation({ validate: () => this.validateRole() });
>>>>>>> 6131079b
  }

  /**
   * Adds a permission to the role's default policy document.
   * If there is no default policy attached to this role, it will be created.
   * @param statement The permission statement to add to the policy document
   */
  public addToPrincipalPolicy(statement: PolicyStatement): AddToPrincipalPolicyResult {
    if (!this.defaultPolicy) {
      this.defaultPolicy = new Policy(this, 'DefaultPolicy');
      this.attachInlinePolicy(this.defaultPolicy);
    }
    this.defaultPolicy.addStatements(statement);

    // We might split this statement off into a different policy, so we'll need to
    // late-bind the dependable.
    const policyDependable = new ConcreteDependable();
    this.dependables.set(statement, policyDependable);

    return { statementAdded: true, policyDependable };
  }

  public addToPolicy(statement: PolicyStatement): boolean {
    return this.addToPrincipalPolicy(statement).statementAdded;
  }

  /**
   * Attaches a managed policy to this role.
   * @param policy The the managed policy to attach.
   */
  public addManagedPolicy(policy: IManagedPolicy) {
    if (this.managedPolicies.find(mp => mp === policy)) { return; }
    this.managedPolicies.push(policy);
  }

  /**
   * Attaches a policy to this role.
   * @param policy The policy to attach
   */
  public attachInlinePolicy(policy: Policy) {
    this.attachedPolicies.attach(policy);
    policy.attachToRole(this);
  }

  /**
   * Grant the actions defined in actions to the identity Principal on this resource.
   */
  public grant(grantee: IPrincipal, ...actions: string[]) {
    return Grant.addToPrincipal({
      grantee,
      actions,
      resourceArns: [this.roleArn],
      scope: this,
    });
  }

  /**
   * Grant permissions to the given principal to pass this role.
   */
  public grantPassRole(identity: IPrincipal) {
    return this.grant(identity, 'iam:PassRole');
  }

  /**
   * Grant permissions to the given principal to assume this role.
   */
  public grantAssumeRole(identity: IPrincipal) {
    return this.grant(identity, 'sts:AssumeRole');
  }


  /**
   * Return a copy of this Role object whose Policies will not be updated
   *
   * Use the object returned by this method if you want this Role to be used by
   * a construct without it automatically updating the Role's Policies.
   *
   * If you do, you are responsible for adding the correct statements to the
   * Role's policies yourself.
   */
  public withoutPolicyUpdates(options: WithoutPolicyUpdatesOptions = {}): IRole {
    if (!this.immutableRole) {
      this.immutableRole = new ImmutableRole(Node.of(this).scope as Construct, `ImmutableRole${this.node.id}`, this, options.addGrantsToResources ?? false);
    }

    return this.immutableRole;
  }

  private validateRole(): string[] {
    const errors = new Array<string>();
    errors.push(...this.assumeRolePolicy?.validateForResourcePolicy() ?? []);
    for (const policy of Object.values(this.inlinePolicies)) {
      errors.push(...policy.validateForIdentityPolicy());
    }

    return errors;
  }

  /**
   * Split large inline policies into managed policies
   *
   * This gets around the 10k bytes limit on role policies.
   */
  private splitLargePolicy() {
    if (!this.defaultPolicy || this._didSplit) {
      return;
    }
    this._didSplit = true;

    const self = this;
    const originalDoc = this.defaultPolicy.document;

    const splitOffDocs = originalDoc._splitDocument(this, MAX_INLINE_SIZE, MAX_MANAGEDPOL_SIZE);
    // Includes the "current" document

    const mpCount = this.managedPolicies.length + (splitOffDocs.size - 1);
    if (mpCount > 20) {
      Annotations.of(this).addWarning(`Policy too large: ${mpCount} exceeds the maximum of 20 managed policies attached to a Role`);
    } else if (mpCount > 10) {
      Annotations.of(this).addWarning(`Policy large: ${mpCount} exceeds 10 managed policies attached to a Role, this requires a quota increase`);
    }

    // Create the managed policies and fix up the dependencies
    markDeclaringConstruct(originalDoc, this.defaultPolicy);

    let i = 1;
    for (const newDoc of splitOffDocs.keys()) {
      if (newDoc === originalDoc) { continue; }

      const mp = new ManagedPolicy(this, `OverflowPolicy${i++}`, {
        description: `Part of the policies for ${this.node.path}`,
        document: newDoc,
        roles: [this],
      });
      markDeclaringConstruct(newDoc, mp);
    }

    /**
     * Update the Dependables for the statements in the given PolicyDocument to point to the actual declaring construct
     */
    function markDeclaringConstruct(doc: PolicyDocument, declaringConstruct: IConstruct) {
      for (const original of splitOffDocs.get(doc) ?? []) {
        self.dependables.get(original)?.add(declaringConstruct);
      }
    }
  }
}

/**
 * A Role object
 */
export interface IRole extends IIdentity {
  /**
   * Returns the ARN of this role.
   *
   * @attribute
   */
  readonly roleArn: string;

  /**
   * Returns the name of this role.
   *
   * @attribute
   */
  readonly roleName: string;

  /**
   * Grant the actions defined in actions to the identity Principal on this resource.
   */
  grant(grantee: IPrincipal, ...actions: string[]): Grant;

  /**
   * Grant permissions to the given principal to pass this role.
   */
  grantPassRole(grantee: IPrincipal): Grant;

  /**
   * Grant permissions to the given principal to assume this role.
   */
  grantAssumeRole(grantee: IPrincipal): Grant;
}

function createAssumeRolePolicy(principal: IPrincipal, externalIds: string[]) {
  const actualDoc = new PolicyDocument();

  // If requested, add externalIds to every statement added to this doc
  const addDoc = externalIds.length === 0
    ? actualDoc
    : new MutatingPolicyDocumentAdapter(actualDoc, (statement) => {
      statement.addCondition('StringEquals', {
        'sts:ExternalId': externalIds.length === 1 ? externalIds[0] : externalIds,
      });
      return statement;
    });

  defaultAddPrincipalToAssumeRole(principal, addDoc);

  return actualDoc;
}

function validateRolePath(path?: string) {
  if (path === undefined || Token.isUnresolved(path)) {
    return;
  }

  const validRolePath = /^(\/|\/[\u0021-\u007F]+\/)$/;

  if (path.length == 0 || path.length > 512) {
    throw new Error(`Role path must be between 1 and 512 characters. The provided role path is ${path.length} characters.`);
  } else if (!validRolePath.test(path)) {
    throw new Error(
      'Role path must be either a slash or valid characters (alphanumerics and symbols) surrounded by slashes. '
      + `Valid characters are unicode characters in [\\u0021-\\u007F]. However, ${path} is provided.`);
  }
}

function validateMaxSessionDuration(duration?: number) {
  if (duration === undefined) {
    return;
  }

  if (duration < 3600 || duration > 43200) {
    throw new Error(`maxSessionDuration is set to ${duration}, but must be >= 3600sec (1hr) and <= 43200sec (12hrs)`);
  }
}

/**
 * Options for the `withoutPolicyUpdates()` modifier of a Role
 */
export interface WithoutPolicyUpdatesOptions {
  /**
   * Add grants to resources instead of dropping them
   *
   * If this is `false` or not specified, grant permissions added to this role are ignored.
   * It is your own responsibility to make sure the role has the required permissions.
   *
   * If this is `true`, any grant permissions will be added to the resource instead.
   *
   * @default false
   */
  readonly addGrantsToResources?: boolean;
}<|MERGE_RESOLUTION|>--- conflicted
+++ resolved
@@ -1,5 +1,5 @@
-import { ArnFormat, IConstruct, Duration, Resource, Stack, Token, TokenComparison, Aspects, ConcreteDependable, Annotations } from '@aws-cdk/core';
-import { Construct, Node } from 'constructs';
+import { ArnFormat, Duration, Resource, Stack, Token, TokenComparison, Aspects, Annotations } from '@aws-cdk/core';
+import { Construct, IConstruct, DependencyGroup, Node } from 'constructs';
 import { Grant } from './grant';
 import { CfnRole } from './iam.generated';
 import { IIdentity } from './identity-base';
@@ -345,7 +345,7 @@
   private readonly managedPolicies: IManagedPolicy[] = [];
   private readonly attachedPolicies = new AttachedPolicies();
   private readonly inlinePolicies: { [name: string]: PolicyDocument };
-  private readonly dependables = new Map<PolicyStatement, ConcreteDependable>();
+  private readonly dependables = new Map<PolicyStatement, DependencyGroup>();
   private immutableRole?: IRole;
   private _didSplit = false;
 
@@ -407,7 +407,6 @@
       return result;
     }
 
-<<<<<<< HEAD
     Aspects.of(this).add({
       visit: (c) => {
         if (c === this) {
@@ -415,9 +414,8 @@
         }
       },
     });
-=======
+
     this.node.addValidation({ validate: () => this.validateRole() });
->>>>>>> 6131079b
   }
 
   /**
@@ -434,7 +432,7 @@
 
     // We might split this statement off into a different policy, so we'll need to
     // late-bind the dependable.
-    const policyDependable = new ConcreteDependable();
+    const policyDependable = new DependencyGroup();
     this.dependables.set(statement, policyDependable);
 
     return { statementAdded: true, policyDependable };
