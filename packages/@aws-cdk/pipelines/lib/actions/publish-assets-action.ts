--- conflicted
+++ resolved
@@ -6,15 +6,8 @@
 import * as iam from '@aws-cdk/aws-iam';
 import { Lazy } from '@aws-cdk/core';
 import { Construct } from 'constructs';
-
-<<<<<<< HEAD
-=======
-// v2 - keep this import as a separate section to reduce merge conflict when forward merging with the v2 branch.
-// eslint-disable-next-line
-import { Construct as CoreConstruct } from '@aws-cdk/core';
 import { toPosixPath } from '../private/fs';
 
->>>>>>> d7e028a1
 /**
  * Type of the asset that is being published
  */
