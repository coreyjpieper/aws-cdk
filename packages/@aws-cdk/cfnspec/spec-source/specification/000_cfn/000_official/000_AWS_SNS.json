{
  "$version": "105.0.0",
  "PropertyTypes": {
    "AWS::SNS::Topic.Subscription": {
      "Documentation": "http://docs.aws.amazon.com/AWSCloudFormation/latest/UserGuide/aws-properties-sns-topic-subscription.html",
      "Properties": {
        "Endpoint": {
          "Documentation": "http://docs.aws.amazon.com/AWSCloudFormation/latest/UserGuide/aws-properties-sns-topic-subscription.html#cfn-sns-topic-subscription-endpoint",
          "PrimitiveType": "String",
          "Required": true,
          "UpdateType": "Mutable"
        },
        "Protocol": {
          "Documentation": "http://docs.aws.amazon.com/AWSCloudFormation/latest/UserGuide/aws-properties-sns-topic-subscription.html#cfn-sns-topic-subscription-protocol",
          "PrimitiveType": "String",
          "Required": true,
          "UpdateType": "Mutable"
        }
      }
    }
  },
  "ResourceTypes": {
    "AWS::SNS::Subscription": {
      "Documentation": "http://docs.aws.amazon.com/AWSCloudFormation/latest/UserGuide/aws-resource-sns-subscription.html",
      "Properties": {
        "DeliveryPolicy": {
          "Documentation": "http://docs.aws.amazon.com/AWSCloudFormation/latest/UserGuide/aws-resource-sns-subscription.html#cfn-sns-subscription-deliverypolicy",
          "PrimitiveType": "Json",
          "Required": false,
          "UpdateType": "Mutable"
        },
        "Endpoint": {
          "Documentation": "http://docs.aws.amazon.com/AWSCloudFormation/latest/UserGuide/aws-resource-sns-subscription.html#cfn-sns-endpoint",
          "PrimitiveType": "String",
          "Required": false,
          "UpdateType": "Immutable"
        },
        "FilterPolicy": {
          "Documentation": "http://docs.aws.amazon.com/AWSCloudFormation/latest/UserGuide/aws-resource-sns-subscription.html#cfn-sns-subscription-filterpolicy",
          "PrimitiveType": "Json",
          "Required": false,
          "UpdateType": "Mutable"
        },
        "FilterPolicyScope": {
<<<<<<< HEAD
          "Documentation": "https://docs.aws.amazon.com/sns/latest/dg/sns-message-filtering.html",
=======
          "Documentation": "http://docs.aws.amazon.com/AWSCloudFormation/latest/UserGuide/aws-resource-sns-subscription.html#cfn-sns-subscription-filterpolicyscope",
>>>>>>> 72bd3a0c
          "PrimitiveType": "String",
          "Required": false,
          "UpdateType": "Mutable"
        },
        "Protocol": {
          "Documentation": "http://docs.aws.amazon.com/AWSCloudFormation/latest/UserGuide/aws-resource-sns-subscription.html#cfn-sns-protocol",
          "PrimitiveType": "String",
          "Required": true,
          "UpdateType": "Immutable"
        },
        "RawMessageDelivery": {
          "Documentation": "http://docs.aws.amazon.com/AWSCloudFormation/latest/UserGuide/aws-resource-sns-subscription.html#cfn-sns-subscription-rawmessagedelivery",
          "PrimitiveType": "Boolean",
          "Required": false,
          "UpdateType": "Mutable"
        },
        "RedrivePolicy": {
          "Documentation": "http://docs.aws.amazon.com/AWSCloudFormation/latest/UserGuide/aws-resource-sns-subscription.html#cfn-sns-subscription-redrivepolicy",
          "PrimitiveType": "Json",
          "Required": false,
          "UpdateType": "Mutable"
        },
        "Region": {
          "Documentation": "http://docs.aws.amazon.com/AWSCloudFormation/latest/UserGuide/aws-resource-sns-subscription.html#cfn-sns-subscription-region",
          "PrimitiveType": "String",
          "Required": false,
          "UpdateType": "Mutable"
        },
        "SubscriptionRoleArn": {
          "Documentation": "http://docs.aws.amazon.com/AWSCloudFormation/latest/UserGuide/aws-resource-sns-subscription.html#cfn-sns-subscription-subscriptionrolearn",
          "PrimitiveType": "String",
          "Required": false,
          "UpdateType": "Mutable"
        },
        "TopicArn": {
          "Documentation": "http://docs.aws.amazon.com/AWSCloudFormation/latest/UserGuide/aws-resource-sns-subscription.html#topicarn",
          "PrimitiveType": "String",
          "Required": true,
          "UpdateType": "Immutable"
        }
      }
    },
    "AWS::SNS::Topic": {
      "Attributes": {
        "TopicArn": {
          "PrimitiveType": "String"
        },
        "TopicName": {
          "PrimitiveType": "String"
        }
      },
      "Documentation": "http://docs.aws.amazon.com/AWSCloudFormation/latest/UserGuide/aws-resource-sns-topic.html",
      "Properties": {
        "ContentBasedDeduplication": {
          "Documentation": "http://docs.aws.amazon.com/AWSCloudFormation/latest/UserGuide/aws-resource-sns-topic.html#cfn-sns-topic-contentbaseddeduplication",
          "PrimitiveType": "Boolean",
          "Required": false,
          "UpdateType": "Mutable"
        },
        "DataProtectionPolicy": {
          "Documentation": "http://docs.aws.amazon.com/AWSCloudFormation/latest/UserGuide/aws-resource-sns-topic.html#cfn-sns-topic-dataprotectionpolicy",
          "PrimitiveType": "Json",
          "Required": false,
          "UpdateType": "Mutable"
        },
        "DisplayName": {
          "Documentation": "http://docs.aws.amazon.com/AWSCloudFormation/latest/UserGuide/aws-resource-sns-topic.html#cfn-sns-topic-displayname",
          "PrimitiveType": "String",
          "Required": false,
          "UpdateType": "Mutable"
        },
        "FifoTopic": {
          "Documentation": "http://docs.aws.amazon.com/AWSCloudFormation/latest/UserGuide/aws-resource-sns-topic.html#cfn-sns-topic-fifotopic",
          "PrimitiveType": "Boolean",
          "Required": false,
          "UpdateType": "Immutable"
        },
        "KmsMasterKeyId": {
          "Documentation": "http://docs.aws.amazon.com/AWSCloudFormation/latest/UserGuide/aws-resource-sns-topic.html#cfn-sns-topic-kmsmasterkeyid",
          "PrimitiveType": "String",
          "Required": false,
          "UpdateType": "Mutable"
        },
        "SignatureVersion": {
          "Documentation": "http://docs.aws.amazon.com/AWSCloudFormation/latest/UserGuide/aws-resource-sns-topic.html#cfn-sns-topic-signatureversion",
          "PrimitiveType": "String",
          "Required": false,
          "UpdateType": "Mutable"
        },
        "Subscription": {
          "Documentation": "http://docs.aws.amazon.com/AWSCloudFormation/latest/UserGuide/aws-resource-sns-topic.html#cfn-sns-topic-subscription",
          "DuplicatesAllowed": true,
          "ItemType": "Subscription",
          "Required": false,
          "Type": "List",
          "UpdateType": "Mutable"
        },
        "Tags": {
          "Documentation": "http://docs.aws.amazon.com/AWSCloudFormation/latest/UserGuide/aws-resource-sns-topic.html#cfn-sns-topic-tags",
          "DuplicatesAllowed": true,
          "ItemType": "Tag",
          "Required": false,
          "Type": "List",
          "UpdateType": "Mutable"
        },
        "TopicName": {
          "Documentation": "http://docs.aws.amazon.com/AWSCloudFormation/latest/UserGuide/aws-resource-sns-topic.html#cfn-sns-topic-topicname",
          "PrimitiveType": "String",
          "Required": false,
          "UpdateType": "Immutable"
        }
      }
    },
    "AWS::SNS::TopicPolicy": {
      "Documentation": "http://docs.aws.amazon.com/AWSCloudFormation/latest/UserGuide/aws-properties-sns-policy.html",
      "Properties": {
        "PolicyDocument": {
          "Documentation": "http://docs.aws.amazon.com/AWSCloudFormation/latest/UserGuide/aws-properties-sns-policy.html#cfn-sns-topicpolicy-policydocument",
          "PrimitiveType": "Json",
          "Required": true,
          "UpdateType": "Mutable"
        },
        "Topics": {
          "Documentation": "http://docs.aws.amazon.com/AWSCloudFormation/latest/UserGuide/aws-properties-sns-policy.html#cfn-sns-topicpolicy-topics",
          "DuplicatesAllowed": true,
          "PrimitiveItemType": "String",
          "Required": true,
          "Type": "List",
          "UpdateType": "Mutable"
        }
      }
    }
  }
}<|MERGE_RESOLUTION|>--- conflicted
+++ resolved
@@ -42,11 +42,7 @@
           "UpdateType": "Mutable"
         },
         "FilterPolicyScope": {
-<<<<<<< HEAD
-          "Documentation": "https://docs.aws.amazon.com/sns/latest/dg/sns-message-filtering.html",
-=======
           "Documentation": "http://docs.aws.amazon.com/AWSCloudFormation/latest/UserGuide/aws-resource-sns-subscription.html#cfn-sns-subscription-filterpolicyscope",
->>>>>>> 72bd3a0c
           "PrimitiveType": "String",
           "Required": false,
           "UpdateType": "Mutable"
