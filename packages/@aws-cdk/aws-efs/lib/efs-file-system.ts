import * as ec2 from '@aws-cdk/aws-ec2';
import * as kms from '@aws-cdk/aws-kms';
<<<<<<< HEAD
import { ConcreteDependable, IDependable, IResource, RemovalPolicy, Resource, Size, Tags } from '@aws-cdk/core';
// keep this import separate from other imports to reduce chance for merge conflicts with v2-main
// eslint-disable-next-line no-duplicate-imports
import { FeatureFlags } from '@aws-cdk/core';
import * as cxapi from '@aws-cdk/cx-api';
import { Construct } from 'constructs';
=======
import { IResource, RemovalPolicy, Resource, Size, Tags } from '@aws-cdk/core';
import { Construct, DependencyGroup, IDependable } from 'constructs';
>>>>>>> 2819b32e
import { AccessPoint, AccessPointOptions } from './access-point';
import { CfnFileSystem, CfnMountTarget } from './efs.generated';

/**
 * EFS Lifecycle Policy, if a file is not accessed for given days, it will move to EFS Infrequent Access.
 *
 * @see http://docs.aws.amazon.com/AWSCloudFormation/latest/UserGuide/aws-resource-efs-filesystem.html#cfn-elasticfilesystem-filesystem-lifecyclepolicies
 */
export enum LifecyclePolicy {
  /**
   * After 7 days of not being accessed.
   */
  AFTER_7_DAYS = 'AFTER_7_DAYS',

  /**
   * After 14 days of not being accessed.
   */
  AFTER_14_DAYS = 'AFTER_14_DAYS',

  /**
   * After 30 days of not being accessed.
   */
  AFTER_30_DAYS = 'AFTER_30_DAYS',

  /**
   * After 60 days of not being accessed.
   */
  AFTER_60_DAYS = 'AFTER_60_DAYS',

  /**
   * After 90 days of not being accessed.
   */
  AFTER_90_DAYS = 'AFTER_90_DAYS'
}

/**
 * EFS Performance mode.
 *
 * @see https://docs.aws.amazon.com/efs/latest/ug/performance.html#performancemodes
 */
export enum PerformanceMode {
  /**
   * General Purpose is ideal for latency-sensitive use cases, like web serving
   * environments, content management systems, home directories, and general file serving.
   * Recommended for the majority of Amazon EFS file systems.
   */
  GENERAL_PURPOSE = 'generalPurpose',

  /**
   * File systems in the Max I/O mode can scale to higher levels of aggregate
   * throughput and operations per second. This scaling is done with a tradeoff
   * of slightly higher latencies for file metadata operations.
   * Highly parallelized applications and workloads, such as big data analysis,
   * media processing, and genomics analysis, can benefit from this mode.
   */
  MAX_IO = 'maxIO'
}

/**
 * EFS Throughput mode.
 *
 * @see https://docs.aws.amazon.com/efs/latest/ug/performance.html#throughput-modes
 */
export enum ThroughputMode {
  /**
   * This mode on Amazon EFS scales as the size of the file system in the standard storage class grows.
   */
  BURSTING = 'bursting',

  /**
   * This mode can instantly provision the throughput of the file system (in MiB/s) independent of the amount of data stored.
   */
  PROVISIONED = 'provisioned'
}

/**
 * Represents an Amazon EFS file system
 */
export interface IFileSystem extends ec2.IConnectable, IResource {
  /**
   * The ID of the file system, assigned by Amazon EFS.
   *
   * @attribute
   */
  readonly fileSystemId: string;

  /**
   * Dependable that can be depended upon to ensure the mount targets of the filesystem are ready
   */
  readonly mountTargetsAvailable: IDependable;

}

/**
 * Properties of EFS FileSystem.
 */
export interface FileSystemProps {

  /**
   * VPC to launch the file system in.
   */
  readonly vpc: ec2.IVpc;

  /**
   * Security Group to assign to this file system.
   *
   * @default - creates new security group which allows all outbound traffic
   */
  readonly securityGroup?: ec2.ISecurityGroup;

  /**
   * Which subnets to place the mount target in the VPC.
   *
   * @default - the Vpc default strategy if not specified
   */
  readonly vpcSubnets?: ec2.SubnetSelection;

  /**
   * Defines if the data at rest in the file system is encrypted or not.
   *
   * @default - If your application has the '@aws-cdk/aws-efs:defaultEncryptionAtRest' feature flag set, the default is true, otherwise, the default is false.
   * @link https://docs.aws.amazon.com/cdk/latest/guide/featureflags.html
   */
  readonly encrypted?: boolean;

  /**
   * The file system's name.
   *
   * @default - CDK generated name
   */
  readonly fileSystemName?: string;

  /**
   * The KMS key used for encryption. This is required to encrypt the data at rest if @encrypted is set to true.
   *
   * @default - if 'encrypted' is true, the default key for EFS (/aws/elasticfilesystem) is used
   */
  readonly kmsKey?: kms.IKey;

  /**
   * A policy used by EFS lifecycle management to transition files to the Infrequent Access (IA) storage class.
   *
   * @default - None. EFS will not transition files to the IA storage class.
   */
  readonly lifecyclePolicy?: LifecyclePolicy;

  /**
   * The performance mode that the file system will operate under.
   * An Amazon EFS file system's performance mode can't be changed after the file system has been created.
   * Updating this property will replace the file system.
   *
   * @default PerformanceMode.GENERAL_PURPOSE
   */
  readonly performanceMode?: PerformanceMode;

  /**
   * Enum to mention the throughput mode of the file system.
   *
   * @default ThroughputMode.BURSTING
   */
  readonly throughputMode?: ThroughputMode;

  /**
   * Provisioned throughput for the file system.
   * This is a required property if the throughput mode is set to PROVISIONED.
   * Must be at least 1MiB/s.
   *
   * @default - none, errors out
   */
  readonly provisionedThroughputPerSecond?: Size;

  /**
   * The removal policy to apply to the file system.
   *
   * @default RemovalPolicy.RETAIN
   */
  readonly removalPolicy?: RemovalPolicy;

  /**
   * Whether to enable automatic backups for the file system.
   *
   * @default false
   */
  readonly enableAutomaticBackups?: boolean;
}

/**
 * Properties that describe an existing EFS file system.
 */
export interface FileSystemAttributes {
  /**
   * The security group of the file system
   */
  readonly securityGroup: ec2.ISecurityGroup;

  /**
   * The File System's ID.
   */
  readonly fileSystemId: string;
}

/**
 * The Elastic File System implementation of IFileSystem.
 * It creates a new, empty file system in Amazon Elastic File System (Amazon EFS).
 * It also creates mount target (AWS::EFS::MountTarget) implicitly to mount the
 * EFS file system on an Amazon Elastic Compute Cloud (Amazon EC2) instance or another resource.
 *
 * @see https://docs.aws.amazon.com/AWSCloudFormation/latest/UserGuide/aws-resource-efs-filesystem.html
 *
 * @resource AWS::EFS::FileSystem
 */
export class FileSystem extends Resource implements IFileSystem {
  /**
   * The default port File System listens on.
   */
  public static readonly DEFAULT_PORT: number = 2049;

  /**
   * Import an existing File System from the given properties.
   */
  public static fromFileSystemAttributes(scope: Construct, id: string, attrs: FileSystemAttributes): IFileSystem {
    return new ImportedFileSystem(scope, id, attrs);
  }

  /**
   * The security groups/rules used to allow network connections to the file system.
   */
  public readonly connections: ec2.Connections;

  /**
   * @attribute
   */
  public readonly fileSystemId: string;

  public readonly mountTargetsAvailable: IDependable;

  private readonly _mountTargetsAvailable = new DependencyGroup();

  /**
   * Constructor for creating a new EFS FileSystem.
   */
  constructor(scope: Construct, id: string, props: FileSystemProps) {
    super(scope, id);

    if (props.throughputMode === ThroughputMode.PROVISIONED && props.provisionedThroughputPerSecond === undefined) {
      throw new Error('Property provisionedThroughputPerSecond is required when throughputMode is PROVISIONED');
    }

    // we explictly use 'undefined' to represent 'false' to maintain backwards compatibility since
    // its considered an actual change in CloudFormations eyes, even though they have the same meaning.
    const encrypted = props.encrypted ?? (FeatureFlags.of(this).isEnabled(
      cxapi.EFS_DEFAULT_ENCRYPTION_AT_REST) ? true : undefined);

    const filesystem = new CfnFileSystem(this, 'Resource', {
      encrypted: encrypted,
      kmsKeyId: props.kmsKey?.keyArn,
      lifecyclePolicies: (props.lifecyclePolicy ? [{ transitionToIa: props.lifecyclePolicy }] : undefined),
      performanceMode: props.performanceMode,
      throughputMode: props.throughputMode,
      provisionedThroughputInMibps: props.provisionedThroughputPerSecond?.toMebibytes(),
      backupPolicy: props.enableAutomaticBackups ? { status: 'ENABLED' } : undefined,
    });
    filesystem.applyRemovalPolicy(props.removalPolicy);

    this.fileSystemId = filesystem.ref;
    Tags.of(this).add('Name', props.fileSystemName || this.node.path);

    const securityGroup = (props.securityGroup || new ec2.SecurityGroup(this, 'EfsSecurityGroup', {
      vpc: props.vpc,
    }));

    this.connections = new ec2.Connections({
      securityGroups: [securityGroup],
      defaultPort: ec2.Port.tcp(FileSystem.DEFAULT_PORT),
    });

    const subnets = props.vpc.selectSubnets(props.vpcSubnets ?? { onePerAz: true });

    // We now have to create the mount target for each of the mentioned subnet
    let mountTargetCount = 0;
    this.mountTargetsAvailable = [];
    subnets.subnetIds.forEach((subnetId: string) => {
      const mountTarget = new CfnMountTarget(this,
        'EfsMountTarget' + (++mountTargetCount),
        {
          fileSystemId: this.fileSystemId,
          securityGroups: Array.of(securityGroup.securityGroupId),
          subnetId,
        });
      this._mountTargetsAvailable.add(mountTarget);
    });
    this.mountTargetsAvailable = this._mountTargetsAvailable;
  }

  /**
   * create access point from this filesystem
   */
  public addAccessPoint(id: string, accessPointOptions: AccessPointOptions = {}): AccessPoint {
    return new AccessPoint(this, id, {
      fileSystem: this,
      ...accessPointOptions,
    });
  }
}

class ImportedFileSystem extends Resource implements IFileSystem {
  /**
   * The security groups/rules used to allow network connections to the file system.
   */
  public readonly connections: ec2.Connections;

  /**
   * @attribute
   */
  public readonly fileSystemId: string;

  /**
   * Dependable that can be depended upon to ensure the mount targets of the filesystem are ready
   */
  public readonly mountTargetsAvailable: IDependable;

  constructor(scope: Construct, id: string, attrs: FileSystemAttributes) {
    super(scope, id);

    this.fileSystemId = attrs.fileSystemId;

    this.connections = new ec2.Connections({
      securityGroups: [attrs.securityGroup],
      defaultPort: ec2.Port.tcp(FileSystem.DEFAULT_PORT),
    });

    this.mountTargetsAvailable = new DependencyGroup();
  }
}<|MERGE_RESOLUTION|>--- conflicted
+++ resolved
@@ -1,16 +1,11 @@
 import * as ec2 from '@aws-cdk/aws-ec2';
 import * as kms from '@aws-cdk/aws-kms';
-<<<<<<< HEAD
-import { ConcreteDependable, IDependable, IResource, RemovalPolicy, Resource, Size, Tags } from '@aws-cdk/core';
 // keep this import separate from other imports to reduce chance for merge conflicts with v2-main
 // eslint-disable-next-line no-duplicate-imports
 import { FeatureFlags } from '@aws-cdk/core';
 import * as cxapi from '@aws-cdk/cx-api';
-import { Construct } from 'constructs';
-=======
 import { IResource, RemovalPolicy, Resource, Size, Tags } from '@aws-cdk/core';
 import { Construct, DependencyGroup, IDependable } from 'constructs';
->>>>>>> 2819b32e
 import { AccessPoint, AccessPointOptions } from './access-point';
 import { CfnFileSystem, CfnMountTarget } from './efs.generated';
 
