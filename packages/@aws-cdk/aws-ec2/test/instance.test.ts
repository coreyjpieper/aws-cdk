import * as path from 'path';
import { Match, Template } from '@aws-cdk/assertions';
import { Asset } from '@aws-cdk/aws-s3-assets';
import { StringParameter } from '@aws-cdk/aws-ssm';
import * as cxschema from '@aws-cdk/cloud-assembly-schema';
import { App, Stack } from '@aws-cdk/core';
import * as cxapi from '@aws-cdk/cx-api';
import {
  AmazonLinuxImage, BlockDeviceVolume, CloudFormationInit,
  EbsDeviceVolumeType, InitCommand, Instance, InstanceArchitecture, InstanceClass, InstanceSize, InstanceType, LaunchTemplate, UserData, Vpc,
} from '../lib';

let stack: Stack;
let vpc: Vpc;
beforeEach(() => {
  stack = new Stack();
  vpc = new Vpc(stack, 'VPC');
});

describe('instance', () => {
  test('instance is created with source/dest check switched off', () => {
    // WHEN
    new Instance(stack, 'Instance', {
      vpc,
      machineImage: new AmazonLinuxImage(),
      instanceType: InstanceType.of(InstanceClass.T3, InstanceSize.LARGE),
      sourceDestCheck: false,
    });

    // THEN
    Template.fromStack(stack).hasResourceProperties('AWS::EC2::Instance', {
      InstanceType: 't3.large',
      SourceDestCheck: false,
    });


  });
  test('instance is grantable', () => {
    // GIVEN
    const param = new StringParameter(stack, 'Param', { stringValue: 'Foobar' });
    const instance = new Instance(stack, 'Instance', {
      vpc,
      machineImage: new AmazonLinuxImage(),
      instanceType: InstanceType.of(InstanceClass.T3, InstanceSize.LARGE),
    });

    // WHEN
    param.grantRead(instance);

    // THEN
    Template.fromStack(stack).hasResourceProperties('AWS::IAM::Policy', {
      PolicyDocument: {
        Statement: [
          {
            Action: [
              'ssm:DescribeParameters',
              'ssm:GetParameters',
              'ssm:GetParameter',
              'ssm:GetParameterHistory',
            ],
            Effect: 'Allow',
            Resource: {
              'Fn::Join': [
                '',
                [
                  'arn:',
                  {
                    Ref: 'AWS::Partition',
                  },
                  ':ssm:',
                  {
                    Ref: 'AWS::Region',
                  },
                  ':',
                  {
                    Ref: 'AWS::AccountId',
                  },
                  ':parameter/',
                  {
                    Ref: 'Param165332EC',
                  },
                ],
              ],
            },
          },
        ],
        Version: '2012-10-17',
      },
    });


  });
  test('instance architecture is correctly discerned for arm instances', () => {
    // GIVEN
    const sampleInstanceClasses = [
      'a1', 't4g', 'c6g', 'c6gd', 'c6gn', 'm6g', 'm6gd', 'r6g', 'r6gd', 'g5g', 'im4gn', 'is4gen', // current Graviton-based instance classes
      'a13', 't11g', 'y10ng', 'z11ngd', // theoretical future Graviton-based instance classes
    ];

    for (const instanceClass of sampleInstanceClasses) {
      // WHEN
      const instanceType = InstanceType.of(instanceClass as InstanceClass, InstanceSize.XLARGE18);

      // THEN
      expect(instanceType.architecture).toBe(InstanceArchitecture.ARM_64);
    }


  });
  test('instance architecture is correctly discerned for x86-64 instance', () => {
    // GIVEN
    const sampleInstanceClasses = ['c5', 'm5ad', 'r5n', 'm6', 't3a', 'r6i']; // A sample of x86-64 instance classes

    for (const instanceClass of sampleInstanceClasses) {
      // WHEN
      const instanceType = InstanceType.of(instanceClass as InstanceClass, InstanceSize.XLARGE18);

      // THEN
      expect(instanceType.architecture).toBe(InstanceArchitecture.X86_64);
    }


  });
  test('instances with local NVME drive are correctly named', () => {
    // GIVEN
    const sampleInstanceClassKeys = [{
      key: 'R5D',
      value: 'r5d',
    }, {
      key: 'MEMORY5_NVME_DRIVE',
      value: 'r5d',
    }, {
      key: 'R5AD',
      value: 'r5ad',
    }, {
      key: 'MEMORY5_AMD_NVME_DRIVE',
      value: 'r5ad',
    }, {
      key: 'M5AD',
      value: 'm5ad',
    }, {
      key: 'STANDARD5_AMD_NVME_DRIVE',
      value: 'm5ad',
    }]; // A sample of instances with NVME drives

    for (const instanceClass of sampleInstanceClassKeys) {
      // WHEN
      const key = instanceClass.key as keyof(typeof InstanceClass);
      const instanceType = InstanceClass[key];

      // THEN
      expect(instanceType).toBe(instanceClass.value);
    }


  });
  test('instance architecture throws an error when instance type is invalid', () => {
    // GIVEN
    const malformedInstanceTypes = ['t4', 't4g.nano.', 't4gnano', ''];

    for (const malformedInstanceType of malformedInstanceTypes) {
      // WHEN
      const instanceType = new InstanceType(malformedInstanceType);

      // THEN
      expect(() => instanceType.architecture).toThrow('Malformed instance type identifier');
    }


  });
  test('can propagate EBS volume tags', () => {
    // WHEN
    new Instance(stack, 'Instance', {
      vpc,
      machineImage: new AmazonLinuxImage(),
      instanceType: InstanceType.of(InstanceClass.T3, InstanceSize.LARGE),
      propagateTagsToVolumeOnCreation: true,
    });

    // THEN
    Template.fromStack(stack).hasResourceProperties('AWS::EC2::Instance', {
      PropagateTagsToVolumeOnCreation: true,
    });
  });
  describe('blockDeviceMappings', () => {
    test('can set blockDeviceMappings', () => {
      // WHEN
      new Instance(stack, 'Instance', {
        vpc,
        machineImage: new AmazonLinuxImage(),
        instanceType: InstanceType.of(InstanceClass.T3, InstanceSize.LARGE),
        blockDevices: [{
          deviceName: 'ebs',
          mappingEnabled: true,
          volume: BlockDeviceVolume.ebs(15, {
            deleteOnTermination: true,
            encrypted: true,
            volumeType: EbsDeviceVolumeType.IO1,
            iops: 5000,
          }),
        }, {
          deviceName: 'ebs-snapshot',
          mappingEnabled: false,
          volume: BlockDeviceVolume.ebsFromSnapshot('snapshot-id', {
            volumeSize: 500,
            deleteOnTermination: false,
            volumeType: EbsDeviceVolumeType.SC1,
          }),
        }, {
          deviceName: 'ephemeral',
          volume: BlockDeviceVolume.ephemeral(0),
        }],
      });

      // THEN
      Template.fromStack(stack).hasResourceProperties('AWS::EC2::Instance', {
        BlockDeviceMappings: [
          {
            DeviceName: 'ebs',
            Ebs: {
              DeleteOnTermination: true,
              Encrypted: true,
              Iops: 5000,
              VolumeSize: 15,
              VolumeType: 'io1',
            },
          },
          {
            DeviceName: 'ebs-snapshot',
            Ebs: {
              DeleteOnTermination: false,
              SnapshotId: 'snapshot-id',
              VolumeSize: 500,
              VolumeType: 'sc1',
            },
            NoDevice: {},
          },
          {
            DeviceName: 'ephemeral',
            VirtualName: 'ephemeral0',
          },
        ],
      });


    });

    test('throws if ephemeral volumeIndex < 0', () => {
      // THEN
      expect(() => {
        new Instance(stack, 'Instance', {
          vpc,
          machineImage: new AmazonLinuxImage(),
          instanceType: InstanceType.of(InstanceClass.T3, InstanceSize.LARGE),
          blockDevices: [{
            deviceName: 'ephemeral',
            volume: BlockDeviceVolume.ephemeral(-1),
          }],
        });
      }).toThrow(/volumeIndex must be a number starting from 0/);


    });

    test('throws if volumeType === IO1 without iops', () => {
      // THEN
      expect(() => {
        new Instance(stack, 'Instance', {
          vpc,
          machineImage: new AmazonLinuxImage(),
          instanceType: InstanceType.of(InstanceClass.T3, InstanceSize.LARGE),
          blockDevices: [{
            deviceName: 'ebs',
            volume: BlockDeviceVolume.ebs(15, {
              deleteOnTermination: true,
              encrypted: true,
              volumeType: EbsDeviceVolumeType.IO1,
            }),
          }],
        });
      }).toThrow(/ops property is required with volumeType: EbsDeviceVolumeType.IO1/);


    });

    test('warning if iops without volumeType', () => {
      const instance = new Instance(stack, 'Instance', {
        vpc,
        machineImage: new AmazonLinuxImage(),
        instanceType: InstanceType.of(InstanceClass.T3, InstanceSize.LARGE),
        blockDevices: [{
          deviceName: 'ebs',
          volume: BlockDeviceVolume.ebs(15, {
            deleteOnTermination: true,
            encrypted: true,
            iops: 5000,
          }),
        }],
      });

      // THEN
      expect(instance.node.metadata[0].type).toEqual(cxschema.ArtifactMetadataEntryType.WARN);
      expect(instance.node.metadata[0].data).toEqual('iops will be ignored without volumeType: EbsDeviceVolumeType.IO1');


    });

    test('warning if iops and volumeType !== IO1', () => {
      const instance = new Instance(stack, 'Instance', {
        vpc,
        machineImage: new AmazonLinuxImage(),
        instanceType: InstanceType.of(InstanceClass.T3, InstanceSize.LARGE),
        blockDevices: [{
          deviceName: 'ebs',
          volume: BlockDeviceVolume.ebs(15, {
            deleteOnTermination: true,
            encrypted: true,
            volumeType: EbsDeviceVolumeType.GP2,
            iops: 5000,
          }),
        }],
      });

      // THEN
      expect(instance.node.metadata[0].type).toEqual(cxschema.ArtifactMetadataEntryType.WARN);
      expect(instance.node.metadata[0].data).toEqual('iops will be ignored without volumeType: EbsDeviceVolumeType.IO1');


    });
  });

  test('instance can be created with Private IP Address', () => {
    // WHEN
    new Instance(stack, 'Instance', {
      vpc,
      machineImage: new AmazonLinuxImage(),
      instanceType: InstanceType.of(InstanceClass.T3, InstanceSize.LARGE),
      privateIpAddress: '10.0.0.2',
    });

    // THEN
    Template.fromStack(stack).hasResourceProperties('AWS::EC2::Instance', {
      InstanceType: 't3.large',
      PrivateIpAddress: '10.0.0.2',
    });


  });

  test('instance requires IMDSv2', () => {
    // WHEN
    const instance = new Instance(stack, 'Instance', {
      vpc,
      machineImage: new AmazonLinuxImage(),
      instanceType: new InstanceType('t2.micro'),
      requireImdsv2: true,
    });

    // Force stack synth so the InstanceRequireImdsv2Aspect is applied
    Template.fromStack(stack);

    // THEN
    const launchTemplate = instance.node.tryFindChild('LaunchTemplate') as LaunchTemplate;
    expect(launchTemplate).toBeDefined();
    Template.fromStack(stack).hasResourceProperties('AWS::EC2::LaunchTemplate', {
      LaunchTemplateName: stack.resolve(launchTemplate.launchTemplateName),
      LaunchTemplateData: {
        MetadataOptions: {
          HttpTokens: 'required',
        },
      },
    });
    Template.fromStack(stack).hasResourceProperties('AWS::EC2::Instance', {
      LaunchTemplate: {
        LaunchTemplateName: stack.resolve(launchTemplate.launchTemplateName),
      },
    });
  });
});

test('add CloudFormation Init to instance', () => {
  // GIVEN
  new Instance(stack, 'Instance', {
    vpc,
    machineImage: new AmazonLinuxImage(),
    instanceType: InstanceType.of(InstanceClass.T3, InstanceSize.LARGE),
    init: CloudFormationInit.fromElements(
      InitCommand.shellCommand('echo hello'),
    ),
  });

  // THEN
  Template.fromStack(stack).hasResourceProperties('AWS::EC2::Instance', {
    UserData: {
      'Fn::Base64': {
        'Fn::Join': ['', [
          '#!/bin/bash\n# fingerprint: 85ac432b1de1144f\n(\n  set +e\n  /opt/aws/bin/cfn-init -v --region ',
          { Ref: 'AWS::Region' },
          ' --stack ',
          { Ref: 'AWS::StackName' },
          ' --resource InstanceC1063A87 -c default\n  /opt/aws/bin/cfn-signal -e $? --region ',
          { Ref: 'AWS::Region' },
          ' --stack ',
          { Ref: 'AWS::StackName' },
          ' --resource InstanceC1063A87\n  cat /var/log/cfn-init.log >&2\n)',
        ]],
      },
    },
  });
  Template.fromStack(stack).hasResourceProperties('AWS::IAM::Policy', {
    PolicyDocument: {
      Statement: Match.arrayWith([{
        Action: ['cloudformation:DescribeStackResource', 'cloudformation:SignalResource'],
        Effect: 'Allow',
        Resource: { Ref: 'AWS::StackId' },
      }]),
      Version: '2012-10-17',
    },
  });
  Template.fromStack(stack).hasResource('AWS::EC2::Instance', {
    CreationPolicy: {
      ResourceSignal: {
        Count: 1,
        Timeout: 'PT5M',
      },
    },
  });
});

test('cause replacement from s3 asset in userdata', () => {
  // GIVEN
  const app = new App({
    context: {
      [cxapi.NEW_STYLE_STACK_SYNTHESIS_CONTEXT]: false,
    },
  });
  stack = new Stack(app);
  vpc = new Vpc(stack, 'Vpc)');
  const userData1 = UserData.forLinux();
  const asset1 = new Asset(stack, 'UserDataAssets1', {
    path: path.join(__dirname, 'asset-fixture', 'data.txt'),
  });
  userData1.addS3DownloadCommand({ bucket: asset1.bucket, bucketKey: asset1.s3ObjectKey });

  const userData2 = UserData.forLinux();
  const asset2 = new Asset(stack, 'UserDataAssets2', {
    path: path.join(__dirname, 'asset-fixture', 'data.txt'),
  });
  userData2.addS3DownloadCommand({ bucket: asset2.bucket, bucketKey: asset2.s3ObjectKey });

  // WHEN
  new Instance(stack, 'InstanceOne', {
    vpc,
    machineImage: new AmazonLinuxImage(),
    instanceType: InstanceType.of(InstanceClass.T3, InstanceSize.LARGE),
    userData: userData1,
    userDataCausesReplacement: true,
  });
  new Instance(stack, 'InstanceTwo', {
    vpc,
    machineImage: new AmazonLinuxImage(),
    instanceType: InstanceType.of(InstanceClass.T3, InstanceSize.LARGE),
    userData: userData2,
    userDataCausesReplacement: true,
  });

  // THEN -- both instances have the same userData hash, telling us the hash is based
  // on the actual asset hash and not accidentally on the token stringification of them.
  // (which would base the hash on '${Token[1234.bla]}'
  const hash = 'f88eace39faf39d7';
<<<<<<< HEAD
  Template.fromStack(stack).templateMatches(Match.objectLike({
    Resources: Match.objectLike({
      [`InstanceOne5B821005${hash}`]: Match.objectLike({ Type: 'AWS::EC2::Instance', Properties: Match.anyValue() }),
      [`InstanceTwoDC29A7A7${hash}`]: Match.objectLike({ Type: 'AWS::EC2::Instance', Properties: Match.anyValue() }),
=======
  const result = SynthUtils.toCloudFormation(stack);
  expect(result).toEqual(expect.objectContaining({
    Resources: expect.objectContaining({
      [`InstanceOne5B821005${hash}`]: expect.objectContaining({ Type: 'AWS::EC2::Instance', Properties: expect.anything() }),
      [`InstanceTwoDC29A7A7${hash}`]: expect.objectContaining({ Type: 'AWS::EC2::Instance', Properties: expect.anything() }),
>>>>>>> c083d1ad
    }),
  }));
});<|MERGE_RESOLUTION|>--- conflicted
+++ resolved
@@ -468,18 +468,10 @@
   // on the actual asset hash and not accidentally on the token stringification of them.
   // (which would base the hash on '${Token[1234.bla]}'
   const hash = 'f88eace39faf39d7';
-<<<<<<< HEAD
   Template.fromStack(stack).templateMatches(Match.objectLike({
     Resources: Match.objectLike({
       [`InstanceOne5B821005${hash}`]: Match.objectLike({ Type: 'AWS::EC2::Instance', Properties: Match.anyValue() }),
       [`InstanceTwoDC29A7A7${hash}`]: Match.objectLike({ Type: 'AWS::EC2::Instance', Properties: Match.anyValue() }),
-=======
-  const result = SynthUtils.toCloudFormation(stack);
-  expect(result).toEqual(expect.objectContaining({
-    Resources: expect.objectContaining({
-      [`InstanceOne5B821005${hash}`]: expect.objectContaining({ Type: 'AWS::EC2::Instance', Properties: expect.anything() }),
-      [`InstanceTwoDC29A7A7${hash}`]: expect.objectContaining({ Type: 'AWS::EC2::Instance', Properties: expect.anything() }),
->>>>>>> c083d1ad
     }),
   }));
 });