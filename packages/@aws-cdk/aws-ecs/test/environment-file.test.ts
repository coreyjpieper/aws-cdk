--- conflicted
+++ resolved
@@ -1,11 +1,7 @@
 import '@aws-cdk/assert-internal/jest';
 import * as path from 'path';
 import * as cdk from '@aws-cdk/core';
-<<<<<<< HEAD
-=======
 import * as cxapi from '@aws-cdk/cx-api';
-import { nodeunitShim, Test } from 'nodeunit-shim';
->>>>>>> d50d087c
 import * as ecs from '../lib';
 
 /* eslint-disable dot-notation */
