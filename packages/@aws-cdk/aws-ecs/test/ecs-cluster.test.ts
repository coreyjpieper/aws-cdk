import {
  countResources,
  expect,
  haveResource,
  haveResourceLike,
  ResourcePart,
} from '@aws-cdk/assert-internal';
import * as ec2 from '@aws-cdk/aws-ec2';
import * as kms from '@aws-cdk/aws-kms';
import * as cloudmap from '@aws-cdk/aws-servicediscovery';
import * as cdk from '@aws-cdk/core';
import * as cxapi from '@aws-cdk/cx-api';
import { nodeunitShim, Test } from 'nodeunit-shim';
import * as ecs from '../lib';

nodeunitShim({
  'When creating an ECS Cluster': {
    'with no properties set, it correctly sets default properties'(test: Test) {
      // GIVEN
      const stack = new cdk.Stack();
      const cluster = new ecs.Cluster(stack, 'EcsCluster');

      cluster.addCapacity('DefaultAutoScalingGroup', {
        instanceType: new ec2.InstanceType('t2.micro'),
      });

      expect(stack).to(haveResource('AWS::ECS::Cluster'));

      expect(stack).to(haveResource('AWS::EC2::VPC', {
        CidrBlock: '10.0.0.0/16',
        EnableDnsHostnames: true,
        EnableDnsSupport: true,
        InstanceTenancy: ec2.DefaultInstanceTenancy.DEFAULT,
        Tags: [
          {
            Key: 'Name',
            Value: 'Default/EcsCluster/Vpc',
          },
        ],
      }));

      expect(stack).to(haveResource('AWS::AutoScaling::LaunchConfiguration', {
        ImageId: '{{resolve:ssm:/aws/service/ecs/optimized-ami/amazon-linux-2/recommended/image_id}}',
        InstanceType: 't2.micro',
        IamInstanceProfile: {
          Ref: 'EcsClusterDefaultAutoScalingGroupInstanceProfile2CE606B3',
        },
        SecurityGroups: [
          {
            'Fn::GetAtt': [
              'EcsClusterDefaultAutoScalingGroupInstanceSecurityGroup912E1231',
              'GroupId',
            ],
          },
        ],
        UserData: {
          'Fn::Base64': {
            'Fn::Join': [
              '',
              [
                '#!/bin/bash\necho ECS_CLUSTER=',
                {
                  Ref: 'EcsCluster97242B84',
                },
                // eslint-disable-next-line max-len
                ' >> /etc/ecs/ecs.config\nsudo iptables --insert FORWARD 1 --in-interface docker+ --destination 169.254.169.254/32 --jump DROP\nsudo service iptables save\necho ECS_AWSVPC_BLOCK_IMDS=true >> /etc/ecs/ecs.config',
              ],
            ],
          },
        },
      }));

      expect(stack).to(haveResource('AWS::AutoScaling::AutoScalingGroup', {
        MaxSize: '1',
        MinSize: '1',
        LaunchConfigurationName: {
          Ref: 'EcsClusterDefaultAutoScalingGroupLaunchConfigB7E376C1',
        },
        Tags: [
          {
            Key: 'Name',
            PropagateAtLaunch: true,
            Value: 'Default/EcsCluster/DefaultAutoScalingGroup',
          },
        ],
        VPCZoneIdentifier: [
          {
            Ref: 'EcsClusterVpcPrivateSubnet1SubnetFAB0E487',
          },
          {
            Ref: 'EcsClusterVpcPrivateSubnet2SubnetC2B7B1BA',
          },
        ],
      }));

      expect(stack).to(haveResource('AWS::EC2::SecurityGroup', {
        GroupDescription: 'Default/EcsCluster/DefaultAutoScalingGroup/InstanceSecurityGroup',
        SecurityGroupEgress: [
          {
            CidrIp: '0.0.0.0/0',
            Description: 'Allow all outbound traffic by default',
            IpProtocol: '-1',
          },
        ],
        Tags: [
          {
            Key: 'Name',
            Value: 'Default/EcsCluster/DefaultAutoScalingGroup',
          },
        ],
        VpcId: {
          Ref: 'EcsClusterVpc779914AB',
        },
      }));

      expect(stack).to(haveResource('AWS::IAM::Role', {
        AssumeRolePolicyDocument: {
          Statement: [
            {
              Action: 'sts:AssumeRole',
              Effect: 'Allow',
              Principal: {
                Service: { 'Fn::Join': ['', ['ec2.', { Ref: 'AWS::URLSuffix' }]] },
              },
            },
          ],
          Version: '2012-10-17',
        },
      }));

      expect(stack).to(haveResource('AWS::IAM::Policy', {
        PolicyDocument: {
          Statement: [
            {
              Action: [
                'ecs:DeregisterContainerInstance',
                'ecs:RegisterContainerInstance',
                'ecs:Submit*',
              ],
              Effect: 'Allow',
              Resource: {
                'Fn::GetAtt': [
                  'EcsCluster97242B84',
                  'Arn',
                ],
              },
            },
            {
              Action: [
                'ecs:Poll',
                'ecs:StartTelemetrySession',
              ],
              Effect: 'Allow',
              Resource: '*',
              Condition: {
                ArnEquals: {
                  'ecs:cluster': {
                    'Fn::GetAtt': [
                      'EcsCluster97242B84',
                      'Arn',
                    ],
                  },
                },
              },
            },
            {
              Action: [
                'ecs:DiscoverPollEndpoint',
                'ecr:GetAuthorizationToken',
                'logs:CreateLogStream',
                'logs:PutLogEvents',
              ],
              Effect: 'Allow',
              Resource: '*',
            },
          ],
          Version: '2012-10-17',
        },
      }));

      test.done();
    },

    'with only vpc set, it correctly sets default properties'(test: Test) {
      // GIVEN
      const stack = new cdk.Stack();
      const vpc = new ec2.Vpc(stack, 'MyVpc', {});
      const cluster = new ecs.Cluster(stack, 'EcsCluster', {
        vpc,
      });

      cluster.addCapacity('DefaultAutoScalingGroup', {
        instanceType: new ec2.InstanceType('t2.micro'),
      });

      expect(stack).to(haveResource('AWS::ECS::Cluster'));

      expect(stack).to(haveResource('AWS::EC2::VPC', {
        CidrBlock: '10.0.0.0/16',
        EnableDnsHostnames: true,
        EnableDnsSupport: true,
        InstanceTenancy: ec2.DefaultInstanceTenancy.DEFAULT,
        Tags: [
          {
            Key: 'Name',
            Value: 'Default/MyVpc',
          },
        ],
      }));

      expect(stack).to(haveResource('AWS::AutoScaling::LaunchConfiguration', {
        ImageId: '{{resolve:ssm:/aws/service/ecs/optimized-ami/amazon-linux-2/recommended/image_id}}',
        InstanceType: 't2.micro',
        IamInstanceProfile: {
          Ref: 'EcsClusterDefaultAutoScalingGroupInstanceProfile2CE606B3',
        },
        SecurityGroups: [
          {
            'Fn::GetAtt': [
              'EcsClusterDefaultAutoScalingGroupInstanceSecurityGroup912E1231',
              'GroupId',
            ],
          },
        ],
        UserData: {
          'Fn::Base64': {
            'Fn::Join': [
              '',
              [
                '#!/bin/bash\necho ECS_CLUSTER=',
                {
                  Ref: 'EcsCluster97242B84',
                },
                // eslint-disable-next-line max-len
                ' >> /etc/ecs/ecs.config\nsudo iptables --insert FORWARD 1 --in-interface docker+ --destination 169.254.169.254/32 --jump DROP\nsudo service iptables save\necho ECS_AWSVPC_BLOCK_IMDS=true >> /etc/ecs/ecs.config',
              ],
            ],
          },
        },
      }));

      expect(stack).to(haveResource('AWS::AutoScaling::AutoScalingGroup', {
        MaxSize: '1',
        MinSize: '1',
        LaunchConfigurationName: {
          Ref: 'EcsClusterDefaultAutoScalingGroupLaunchConfigB7E376C1',
        },
        Tags: [
          {
            Key: 'Name',
            PropagateAtLaunch: true,
            Value: 'Default/EcsCluster/DefaultAutoScalingGroup',
          },
        ],
        VPCZoneIdentifier: [
          {
            Ref: 'MyVpcPrivateSubnet1Subnet5057CF7E',
          },
          {
            Ref: 'MyVpcPrivateSubnet2Subnet0040C983',
          },
        ],
      }));

      expect(stack).to(haveResource('AWS::EC2::SecurityGroup', {
        GroupDescription: 'Default/EcsCluster/DefaultAutoScalingGroup/InstanceSecurityGroup',
        SecurityGroupEgress: [
          {
            CidrIp: '0.0.0.0/0',
            Description: 'Allow all outbound traffic by default',
            IpProtocol: '-1',
          },
        ],
        Tags: [
          {
            Key: 'Name',
            Value: 'Default/EcsCluster/DefaultAutoScalingGroup',
          },
        ],
        VpcId: {
          Ref: 'MyVpcF9F0CA6F',
        },
      }));

      expect(stack).to(haveResource('AWS::IAM::Role', {
        AssumeRolePolicyDocument: {
          Statement: [
            {
              Action: 'sts:AssumeRole',
              Effect: 'Allow',
              Principal: {
                Service: { 'Fn::Join': ['', ['ec2.', { Ref: 'AWS::URLSuffix' }]] },
              },
            },
          ],
          Version: '2012-10-17',
        },
      }));

      expect(stack).to(haveResource('AWS::IAM::Policy', {
        PolicyDocument: {
          Statement: [
            {
              Action: [
                'ecs:DeregisterContainerInstance',
                'ecs:RegisterContainerInstance',
                'ecs:Submit*',
              ],
              Effect: 'Allow',
              Resource: {
                'Fn::GetAtt': [
                  'EcsCluster97242B84',
                  'Arn',
                ],
              },
            },
            {
              Action: [
                'ecs:Poll',
                'ecs:StartTelemetrySession',
              ],
              Effect: 'Allow',
              Resource: '*',
              Condition: {
                ArnEquals: {
                  'ecs:cluster': {
                    'Fn::GetAtt': [
                      'EcsCluster97242B84',
                      'Arn',
                    ],
                  },
                },
              },
            },
            {
              Action: [
                'ecs:DiscoverPollEndpoint',
                'ecr:GetAuthorizationToken',
                'logs:CreateLogStream',
                'logs:PutLogEvents',
              ],
              Effect: 'Allow',
              Resource: '*',
            },
          ],
          Version: '2012-10-17',
        },
      }));

      test.done();
    },

    'multiple clusters with default capacity'(test: Test) {
      // GIVEN
      const stack = new cdk.Stack();
      const vpc = new ec2.Vpc(stack, 'MyVpc', {});

      // WHEN
      for (let i = 0; i < 2; i++) {
        const cluster = new ecs.Cluster(stack, `EcsCluster${i}`, { vpc });
        cluster.addCapacity('MyCapacity', {
          instanceType: new ec2.InstanceType('m3.medium'),
        });
      }

      test.done();
    },

    'lifecycle hook is automatically added'(test: Test) {
      // GIVEN
      const stack = new cdk.Stack();
      const vpc = new ec2.Vpc(stack, 'MyVpc', {});
      const cluster = new ecs.Cluster(stack, 'EcsCluster', {
        vpc,
      });

      // WHEN
      cluster.addCapacity('DefaultAutoScalingGroup', {
        instanceType: new ec2.InstanceType('t2.micro'),
      });

      // THEN
      expect(stack).to(haveResource('AWS::AutoScaling::LifecycleHook', {
        AutoScalingGroupName: { Ref: 'EcsClusterDefaultAutoScalingGroupASGC1A785DB' },
        LifecycleTransition: 'autoscaling:EC2_INSTANCE_TERMINATING',
        DefaultResult: 'CONTINUE',
        HeartbeatTimeout: 300,
        NotificationTargetARN: { Ref: 'EcsClusterDefaultAutoScalingGroupLifecycleHookDrainHookTopicACD2D4A4' },
        RoleARN: { 'Fn::GetAtt': ['EcsClusterDefaultAutoScalingGroupLifecycleHookDrainHookRoleA38EC83B', 'Arn'] },
      }));

      expect(stack).to(haveResource('AWS::Lambda::Function', {
        Timeout: 310,
        Environment: {
          Variables: {
            CLUSTER: {
              Ref: 'EcsCluster97242B84',
            },
          },
        },
        Handler: 'index.lambda_handler',
      }));

      expect(stack).to(haveResource('AWS::IAM::Policy', {
        PolicyDocument: {
          Statement: [
            {
              Action: [
                'ec2:DescribeInstances',
                'ec2:DescribeInstanceAttribute',
                'ec2:DescribeInstanceStatus',
                'ec2:DescribeHosts',
              ],
              Effect: 'Allow',
              Resource: '*',
            },
            {
              Action: 'autoscaling:CompleteLifecycleAction',
              Effect: 'Allow',
              Resource: {
                'Fn::Join': [
                  '',
                  [
                    'arn:',
                    {
                      Ref: 'AWS::Partition',
                    },
                    ':autoscaling:',
                    {
                      Ref: 'AWS::Region',
                    },
                    ':',
                    {
                      Ref: 'AWS::AccountId',
                    },
                    ':autoScalingGroup:*:autoScalingGroupName/',
                    {
                      Ref: 'EcsClusterDefaultAutoScalingGroupASGC1A785DB',
                    },
                  ],
                ],
              },
            },
            {
              Action: [
                'ecs:DescribeContainerInstances',
                'ecs:DescribeTasks',
              ],
              Effect: 'Allow',
              Resource: '*',
              Condition: {
                ArnEquals: {
                  'ecs:cluster': {
                    'Fn::GetAtt': [
                      'EcsCluster97242B84',
                      'Arn',
                    ],
                  },
                },
              },
            },
            {
              Action: [
                'ecs:ListContainerInstances',
                'ecs:SubmitContainerStateChange',
                'ecs:SubmitTaskStateChange',
              ],
              Effect: 'Allow',
              Resource: {
                'Fn::GetAtt': [
                  'EcsCluster97242B84',
                  'Arn',
                ],
              },
            },
            {
              Action: [
                'ecs:UpdateContainerInstancesState',
                'ecs:ListTasks',
              ],
              Condition: {
                ArnEquals: {
                  'ecs:cluster': {
                    'Fn::GetAtt': [
                      'EcsCluster97242B84',
                      'Arn',
                    ],
                  },
                },
              },
              Effect: 'Allow',
              Resource: '*',
            },
          ],
          Version: '2012-10-17',
        },
        PolicyName: 'EcsClusterDefaultAutoScalingGroupDrainECSHookFunctionServiceRoleDefaultPolicyA45BF396',
        Roles: [
          {
            Ref: 'EcsClusterDefaultAutoScalingGroupDrainECSHookFunctionServiceRole94543EDA',
          },
        ],
      }));

      test.done();
    },

    'lifecycle hook with encrypted SNS is added correctly'(test: Test) {
      // GIVEN
      const stack = new cdk.Stack();
      const vpc = new ec2.Vpc(stack, 'MyVpc', {});
      const cluster = new ecs.Cluster(stack, 'EcsCluster', {
        vpc,
      });
      const key = new kms.Key(stack, 'Key');

      // WHEN
      cluster.addCapacity('DefaultAutoScalingGroup', {
        instanceType: new ec2.InstanceType('t2.micro'),
        topicEncryptionKey: key,
      });

      // THEN
      expect(stack).to(haveResourceLike('AWS::SNS::Topic', {
        KmsMasterKeyId: {
          'Fn::GetAtt': [
            'Key961B73FD',
            'Arn',
          ],
        },
      }));

      test.done();
    },

    'with capacity and cloudmap namespace properties set'(test: Test) {
      // GIVEN
      const stack = new cdk.Stack();
      const vpc = new ec2.Vpc(stack, 'MyVpc', {});
      new ecs.Cluster(stack, 'EcsCluster', {
        vpc,
        capacity: {
          instanceType: new ec2.InstanceType('t2.micro'),
        },
        defaultCloudMapNamespace: {
          name: 'foo.com',
        },
      });

      // THEN
      expect(stack).to(haveResource('AWS::ServiceDiscovery::PrivateDnsNamespace', {
        Name: 'foo.com',
        Vpc: {
          Ref: 'MyVpcF9F0CA6F',
        },
      }));

      expect(stack).to(haveResource('AWS::ECS::Cluster'));

      expect(stack).to(haveResource('AWS::EC2::VPC', {
        CidrBlock: '10.0.0.0/16',
        EnableDnsHostnames: true,
        EnableDnsSupport: true,
        InstanceTenancy: ec2.DefaultInstanceTenancy.DEFAULT,
        Tags: [
          {
            Key: 'Name',
            Value: 'Default/MyVpc',
          },
        ],
      }));

      expect(stack).to(haveResource('AWS::AutoScaling::LaunchConfiguration', {
        ImageId: '{{resolve:ssm:/aws/service/ecs/optimized-ami/amazon-linux-2/recommended/image_id}}',
        InstanceType: 't2.micro',
        IamInstanceProfile: {
          Ref: 'EcsClusterDefaultAutoScalingGroupInstanceProfile2CE606B3',
        },
        SecurityGroups: [
          {
            'Fn::GetAtt': [
              'EcsClusterDefaultAutoScalingGroupInstanceSecurityGroup912E1231',
              'GroupId',
            ],
          },
        ],
        UserData: {
          'Fn::Base64': {
            'Fn::Join': [
              '',
              [
                '#!/bin/bash\necho ECS_CLUSTER=',
                {
                  Ref: 'EcsCluster97242B84',
                },
                // eslint-disable-next-line max-len
                ' >> /etc/ecs/ecs.config\nsudo iptables --insert FORWARD 1 --in-interface docker+ --destination 169.254.169.254/32 --jump DROP\nsudo service iptables save\necho ECS_AWSVPC_BLOCK_IMDS=true >> /etc/ecs/ecs.config',
              ],
            ],
          },
        },
      }));

      expect(stack).to(haveResource('AWS::AutoScaling::AutoScalingGroup', {
        MaxSize: '1',
        MinSize: '1',
        LaunchConfigurationName: {
          Ref: 'EcsClusterDefaultAutoScalingGroupLaunchConfigB7E376C1',
        },
        Tags: [
          {
            Key: 'Name',
            PropagateAtLaunch: true,
            Value: 'Default/EcsCluster/DefaultAutoScalingGroup',
          },
        ],
        VPCZoneIdentifier: [
          {
            Ref: 'MyVpcPrivateSubnet1Subnet5057CF7E',
          },
          {
            Ref: 'MyVpcPrivateSubnet2Subnet0040C983',
          },
        ],
      }));

      expect(stack).to(haveResource('AWS::EC2::SecurityGroup', {
        GroupDescription: 'Default/EcsCluster/DefaultAutoScalingGroup/InstanceSecurityGroup',
        SecurityGroupEgress: [
          {
            CidrIp: '0.0.0.0/0',
            Description: 'Allow all outbound traffic by default',
            IpProtocol: '-1',
          },
        ],
        Tags: [
          {
            Key: 'Name',
            Value: 'Default/EcsCluster/DefaultAutoScalingGroup',
          },
        ],
        VpcId: {
          Ref: 'MyVpcF9F0CA6F',
        },
      }));

      expect(stack).to(haveResource('AWS::IAM::Role', {
        AssumeRolePolicyDocument: {
          Statement: [
            {
              Action: 'sts:AssumeRole',
              Effect: 'Allow',
              Principal: {
                Service: { 'Fn::Join': ['', ['ec2.', { Ref: 'AWS::URLSuffix' }]] },
              },
            },
          ],
          Version: '2012-10-17',
        },
      }));

      expect(stack).to(haveResource('AWS::IAM::Policy', {
        PolicyDocument: {
          Statement: [
            {
              Action: [
                'ecs:DeregisterContainerInstance',
                'ecs:RegisterContainerInstance',
                'ecs:Submit*',
              ],
              Effect: 'Allow',
              Resource: {
                'Fn::GetAtt': [
                  'EcsCluster97242B84',
                  'Arn',
                ],
              },
            },
            {
              Action: [
                'ecs:Poll',
                'ecs:StartTelemetrySession',
              ],
              Effect: 'Allow',
              Resource: '*',
              Condition: {
                ArnEquals: {
                  'ecs:cluster': {
                    'Fn::GetAtt': [
                      'EcsCluster97242B84',
                      'Arn',
                    ],
                  },
                },
              },
            },
            {
              Action: [
                'ecs:DiscoverPollEndpoint',
                'ecr:GetAuthorizationToken',
                'logs:CreateLogStream',
                'logs:PutLogEvents',
              ],
              Effect: 'Allow',
              Resource: '*',
            },
          ],
          Version: '2012-10-17',
        },
      }));

      test.done();
    },
  },

  'allows specifying instance type'(test: Test) {
    // GIVEN
    const stack = new cdk.Stack();
    const vpc = new ec2.Vpc(stack, 'MyVpc', {});

    const cluster = new ecs.Cluster(stack, 'EcsCluster', { vpc });
    cluster.addCapacity('DefaultAutoScalingGroup', {
      instanceType: new ec2.InstanceType('m3.large'),
    });

    // THEN
    expect(stack).to(haveResource('AWS::AutoScaling::LaunchConfiguration', {
      InstanceType: 'm3.large',
    }));

    test.done();
  },

  'allows specifying cluster size'(test: Test) {
    // GIVEN
    const stack = new cdk.Stack();
    const vpc = new ec2.Vpc(stack, 'MyVpc', {});

    const cluster = new ecs.Cluster(stack, 'EcsCluster', { vpc });
    cluster.addCapacity('DefaultAutoScalingGroup', {
      instanceType: new ec2.InstanceType('t2.micro'),
      desiredCapacity: 3,
    });

    // THEN
    expect(stack).to(haveResource('AWS::AutoScaling::AutoScalingGroup', {
      MaxSize: '3',
    }));

    test.done();
  },

  'configures userdata with powershell if windows machine image is specified'(test: Test) {
    // GIVEN
    const stack = new cdk.Stack();
    const vpc = new ec2.Vpc(stack, 'MyVpc', {});

    const cluster = new ecs.Cluster(stack, 'EcsCluster', { vpc });
    cluster.addCapacity('WindowsAutoScalingGroup', {
      instanceType: new ec2.InstanceType('t2.micro'),
      machineImage: new ecs.EcsOptimizedAmi({
        windowsVersion: ecs.WindowsOptimizedVersion.SERVER_2019,
      }),
    });

    // THEN
    expect(stack).to(haveResource('AWS::AutoScaling::LaunchConfiguration', {
      ImageId: '{{resolve:ssm:/aws/service/ecs/optimized-ami/windows_server/2019/english/full/recommended/image_id}}',
      InstanceType: 't2.micro',
      IamInstanceProfile: {
        Ref: 'EcsClusterWindowsAutoScalingGroupInstanceProfile65DFA6BB',
      },
      SecurityGroups: [
        {
          'Fn::GetAtt': [
            'EcsClusterWindowsAutoScalingGroupInstanceSecurityGroupDA468DF1',
            'GroupId',
          ],
        },
      ],
      UserData: {
        'Fn::Base64': {
          'Fn::Join': [
            '',
            [
              '<powershell>Remove-Item -Recurse C:\\ProgramData\\Amazon\\ECS\\Cache\nImport-Module ECSTools\n[Environment]::SetEnvironmentVariable("ECS_CLUSTER", "',
              {
                Ref: 'EcsCluster97242B84',
              },
              "\", \"Machine\")\n[Environment]::SetEnvironmentVariable(\"ECS_ENABLE_AWSLOGS_EXECUTIONROLE_OVERRIDE\", \"true\", \"Machine\")\n[Environment]::SetEnvironmentVariable(\"ECS_AVAILABLE_LOGGING_DRIVERS\", '[\"json-file\",\"awslogs\"]', \"Machine\")\n[Environment]::SetEnvironmentVariable(\"ECS_ENABLE_TASK_IAM_ROLE\", \"true\", \"Machine\")\nInitialize-ECSAgent -Cluster '",
              {
                Ref: 'EcsCluster97242B84',
              },
              "' -EnableTaskIAMRole</powershell>",
            ],
          ],
        },
      },
    }));

    test.done();
  },

  /*
   * TODO:v2.0.0 BEGINNING OF OBSOLETE BLOCK
   */
  'allows specifying special HW AMI Type'(test: Test) {
    // GIVEN
    const app = new cdk.App({ context: { [cxapi.NEW_STYLE_STACK_SYNTHESIS_CONTEXT]: false } });
    const stack = new cdk.Stack(app, 'test');
    const vpc = new ec2.Vpc(stack, 'MyVpc', {});

    const cluster = new ecs.Cluster(stack, 'EcsCluster', { vpc });
    cluster.addCapacity('GpuAutoScalingGroup', {
      instanceType: new ec2.InstanceType('t2.micro'),
      machineImage: new ecs.EcsOptimizedAmi({
        hardwareType: ecs.AmiHardwareType.GPU,
      }),
    });

    // THEN
    expect(stack).to(haveResource('AWS::AutoScaling::LaunchConfiguration', {
      ImageId: '{{resolve:ssm:/aws/service/ecs/optimized-ami/amazon-linux-2/gpu/recommended/image_id}}',
    }));

    test.done();
  },

  'errors if amazon linux given with special HW type'(test: Test) {
    // GIVEN
    const stack = new cdk.Stack();
    const vpc = new ec2.Vpc(stack, 'MyVpc', {});

    const cluster = new ecs.Cluster(stack, 'EcsCluster', { vpc });

    // THEN
    test.throws(() => {
      cluster.addCapacity('GpuAutoScalingGroup', {
        instanceType: new ec2.InstanceType('t2.micro'),
        machineImage: new ecs.EcsOptimizedAmi({
          generation: ec2.AmazonLinuxGeneration.AMAZON_LINUX,
          hardwareType: ecs.AmiHardwareType.GPU,
        }),
      });
    }, /Amazon Linux does not support special hardware type/);

    test.done();
  },

  'allows specifying windows image'(test: Test) {
    // GIVEN
<<<<<<< HEAD
    const stack = new cdk.Stack();
=======
    const app = new cdk.App({ context: { [cxapi.NEW_STYLE_STACK_SYNTHESIS_CONTEXT]: false } });
    const stack = new cdk.Stack(app, 'test');
>>>>>>> da0ba42f
    const vpc = new ec2.Vpc(stack, 'MyVpc', {});

    const cluster = new ecs.Cluster(stack, 'EcsCluster', { vpc });
    cluster.addCapacity('WindowsAutoScalingGroup', {
      instanceType: new ec2.InstanceType('t2.micro'),
      machineImage: new ecs.EcsOptimizedAmi({
        windowsVersion: ecs.WindowsOptimizedVersion.SERVER_2019,
      }),
    });

    // THEN
    expect(stack).to(haveResource('AWS::AutoScaling::LaunchConfiguration', {
      ImageId: '{{resolve:ssm:/aws/service/ecs/optimized-ami/windows_server/2019/english/full/recommended/image_id}}',
    }));

    test.done();
  },

  'errors if windows given with special HW type'(test: Test) {
    // GIVEN
    const stack = new cdk.Stack();
    const vpc = new ec2.Vpc(stack, 'MyVpc', {});

    const cluster = new ecs.Cluster(stack, 'EcsCluster', { vpc });

    // THEN
    test.throws(() => {
      cluster.addCapacity('WindowsGpuAutoScalingGroup', {
        instanceType: new ec2.InstanceType('t2.micro'),
        machineImage: new ecs.EcsOptimizedAmi({
          windowsVersion: ecs.WindowsOptimizedVersion.SERVER_2019,
          hardwareType: ecs.AmiHardwareType.GPU,
        }),
      });
    }, /Windows Server does not support special hardware type/);

    test.done();
  },

  'errors if windowsVersion and linux generation are set'(test: Test) {
    // GIVEN
    const stack = new cdk.Stack();
    const vpc = new ec2.Vpc(stack, 'MyVpc', {});

    const cluster = new ecs.Cluster(stack, 'EcsCluster', { vpc });

    // THEN
    test.throws(() => {
      cluster.addCapacity('WindowsScalingGroup', {
        instanceType: new ec2.InstanceType('t2.micro'),
        machineImage: new ecs.EcsOptimizedAmi({
          windowsVersion: ecs.WindowsOptimizedVersion.SERVER_2019,
          generation: ec2.AmazonLinuxGeneration.AMAZON_LINUX,
        }),
      });
    }, /"windowsVersion" and Linux image "generation" cannot be both set/);

    test.done();
  },

  'allows returning the correct image for windows for EcsOptimizedAmi'(test: Test) {
    // GIVEN
    const stack = new cdk.Stack();
    const ami = new ecs.EcsOptimizedAmi({
      windowsVersion: ecs.WindowsOptimizedVersion.SERVER_2019,
    });

    test.equal(ami.getImage(stack).osType, ec2.OperatingSystemType.WINDOWS);

    test.done();
  },

  'allows returning the correct image for linux for EcsOptimizedAmi'(test: Test) {
    // GIVEN
    const stack = new cdk.Stack();
    const ami = new ecs.EcsOptimizedAmi({
      generation: ec2.AmazonLinuxGeneration.AMAZON_LINUX,
    });

    test.equal(ami.getImage(stack).osType, ec2.OperatingSystemType.LINUX);

    test.done();
  },

  'allows returning the correct image for linux 2 for EcsOptimizedAmi'(test: Test) {
    // GIVEN
    const stack = new cdk.Stack();
    const ami = new ecs.EcsOptimizedAmi({
      generation: ec2.AmazonLinuxGeneration.AMAZON_LINUX_2,
    });

    test.equal(ami.getImage(stack).osType, ec2.OperatingSystemType.LINUX);

    test.done();
  },

  'allows returning the correct image for linux for EcsOptimizedImage'(test: Test) {
    // GIVEN
    const stack = new cdk.Stack();

    test.equal(ecs.EcsOptimizedImage.amazonLinux().getImage(stack).osType,
      ec2.OperatingSystemType.LINUX);

    test.done();
  },

  'allows returning the correct image for linux 2 for EcsOptimizedImage'(test: Test) {
    // GIVEN
    const stack = new cdk.Stack();

    test.equal(ecs.EcsOptimizedImage.amazonLinux2().getImage(stack).osType,
      ec2.OperatingSystemType.LINUX);

    test.done();
  },

  'allows returning the correct image for windows for EcsOptimizedImage'(test: Test) {
    // GIVEN
    const stack = new cdk.Stack();

    test.equal(ecs.EcsOptimizedImage.windows(ecs.WindowsOptimizedVersion.SERVER_2019).getImage(stack).osType,
      ec2.OperatingSystemType.WINDOWS);

    test.done();
  },

  /*
   * TODO:v2.0.0 END OF OBSOLETE BLOCK
   */

  'allows specifying special HW AMI Type v2'(test: Test) {
    // GIVEN
<<<<<<< HEAD
    const stack = new cdk.Stack();
=======
    const app = new cdk.App({ context: { [cxapi.NEW_STYLE_STACK_SYNTHESIS_CONTEXT]: false } });
    const stack = new cdk.Stack(app, 'test');
>>>>>>> da0ba42f
    const vpc = new ec2.Vpc(stack, 'MyVpc', {});

    const cluster = new ecs.Cluster(stack, 'EcsCluster', { vpc });
    cluster.addCapacity('GpuAutoScalingGroup', {
      instanceType: new ec2.InstanceType('t2.micro'),
      machineImage: ecs.EcsOptimizedImage.amazonLinux2(ecs.AmiHardwareType.GPU),
    });

    // THEN
    expect(stack).to(haveResource('AWS::AutoScaling::LaunchConfiguration', {
      ImageId: '{{resolve:ssm:/aws/service/ecs/optimized-ami/amazon-linux-2/gpu/recommended/image_id}}',
    }));

    test.done();
  },

  'allows specifying Amazon Linux v1 AMI'(test: Test) {
    // GIVEN
<<<<<<< HEAD
    const stack = new cdk.Stack();
=======
    const app = new cdk.App({ context: { [cxapi.NEW_STYLE_STACK_SYNTHESIS_CONTEXT]: false } });
    const stack = new cdk.Stack(app, 'test');
>>>>>>> da0ba42f
    const vpc = new ec2.Vpc(stack, 'MyVpc', {});

    const cluster = new ecs.Cluster(stack, 'EcsCluster', { vpc });
    cluster.addCapacity('GpuAutoScalingGroup', {
      instanceType: new ec2.InstanceType('t2.micro'),
      machineImage: ecs.EcsOptimizedImage.amazonLinux(),
    });

    // THEN
    expect(stack).to(haveResource('AWS::AutoScaling::LaunchConfiguration', {
      ImageId: '{{resolve:ssm:/aws/service/ecs/optimized-ami/amazon-linux/recommended/image_id}}',
    }));

    test.done();
  },

  'allows specifying windows image v2'(test: Test) {
    // GIVEN
<<<<<<< HEAD
    const stack = new cdk.Stack();
=======
    const app = new cdk.App({ context: { [cxapi.NEW_STYLE_STACK_SYNTHESIS_CONTEXT]: false } });
    const stack = new cdk.Stack(app, 'test');
>>>>>>> da0ba42f
    const vpc = new ec2.Vpc(stack, 'MyVpc', {});

    const cluster = new ecs.Cluster(stack, 'EcsCluster', { vpc });
    cluster.addCapacity('WindowsAutoScalingGroup', {
      instanceType: new ec2.InstanceType('t2.micro'),
      machineImage: ecs.EcsOptimizedImage.windows(ecs.WindowsOptimizedVersion.SERVER_2019),
    });

    // THEN
    expect(stack).to(haveResource('AWS::AutoScaling::LaunchConfiguration', {
      ImageId: '{{resolve:ssm:/aws/service/ecs/optimized-ami/windows_server/2019/english/full/recommended/image_id}}',
    }));

    test.done();
  },

  'allows specifying spot fleet'(test: Test) {
    // GIVEN
    const stack = new cdk.Stack();
    const vpc = new ec2.Vpc(stack, 'MyVpc', {});

    const cluster = new ecs.Cluster(stack, 'EcsCluster', { vpc });
    cluster.addCapacity('DefaultAutoScalingGroup', {
      instanceType: new ec2.InstanceType('t2.micro'),
      spotPrice: '0.31',
    });

    // THEN
    expect(stack).to(haveResource('AWS::AutoScaling::LaunchConfiguration', {
      SpotPrice: '0.31',
    }));

    test.done();
  },

  'allows specifying drain time'(test: Test) {
    // GIVEN
    const stack = new cdk.Stack();
    const vpc = new ec2.Vpc(stack, 'MyVpc', {});

    const cluster = new ecs.Cluster(stack, 'EcsCluster', { vpc });
    cluster.addCapacity('DefaultAutoScalingGroup', {
      instanceType: new ec2.InstanceType('t2.micro'),
      taskDrainTime: cdk.Duration.minutes(1),
    });

    // THEN
    expect(stack).to(haveResource('AWS::AutoScaling::LifecycleHook', {
      HeartbeatTimeout: 60,
    }));

    test.done();
  },

  'allows specifying automated spot draining'(test: Test) {
    // GIVEN
    const stack = new cdk.Stack();
    const vpc = new ec2.Vpc(stack, 'MyVpc', {});

    const cluster = new ecs.Cluster(stack, 'EcsCluster', { vpc });
    cluster.addCapacity('DefaultAutoScalingGroup', {
      instanceType: new ec2.InstanceType('c5.xlarge'),
      spotPrice: '0.0735',
      spotInstanceDraining: true,
    });

    // THEN
    expect(stack).to(haveResource('AWS::AutoScaling::LaunchConfiguration', {
      UserData: {
        'Fn::Base64': {
          'Fn::Join': [
            '',
            [
              '#!/bin/bash\necho ECS_CLUSTER=',
              {
                Ref: 'EcsCluster97242B84',
              },
              ' >> /etc/ecs/ecs.config\nsudo iptables --insert FORWARD 1 --in-interface docker+ --destination 169.254.169.254/32 --jump DROP\nsudo service iptables save\necho ECS_AWSVPC_BLOCK_IMDS=true >> /etc/ecs/ecs.config\necho ECS_ENABLE_SPOT_INSTANCE_DRAINING=true >> /etc/ecs/ecs.config',
            ],
          ],
        },
      },
    }));

    test.done();
  },

  'allows containers access to instance metadata service'(test: Test) {
    // GIVEN
    const stack = new cdk.Stack();
    const vpc = new ec2.Vpc(stack, 'MyVpc', {});

    const cluster = new ecs.Cluster(stack, 'EcsCluster', { vpc });
    cluster.addCapacity('DefaultAutoScalingGroup', {
      instanceType: new ec2.InstanceType('t2.micro'),
      canContainersAccessInstanceRole: true,
    });

    // THEN
    expect(stack).to(haveResource('AWS::AutoScaling::LaunchConfiguration', {
      UserData: {
        'Fn::Base64': {
          'Fn::Join': [
            '',
            [
              '#!/bin/bash\necho ECS_CLUSTER=',
              {
                Ref: 'EcsCluster97242B84',
              },
              ' >> /etc/ecs/ecs.config',
            ],
          ],
        },
      },
    }));

    test.done();
  },

  'allows adding default service discovery namespace'(test: Test) {
    // GIVEN
    const stack = new cdk.Stack();
    const vpc = new ec2.Vpc(stack, 'MyVpc', {});

    const cluster = new ecs.Cluster(stack, 'EcsCluster', { vpc });
    cluster.addCapacity('DefaultAutoScalingGroup', {
      instanceType: new ec2.InstanceType('t2.micro'),
    });

    // WHEN
    cluster.addDefaultCloudMapNamespace({
      name: 'foo.com',
    });

    // THEN
    expect(stack).to(haveResource('AWS::ServiceDiscovery::PrivateDnsNamespace', {
      Name: 'foo.com',
      Vpc: {
        Ref: 'MyVpcF9F0CA6F',
      },
    }));

    test.done();
  },

  'allows adding public service discovery namespace'(test: Test) {
    // GIVEN
    const stack = new cdk.Stack();
    const vpc = new ec2.Vpc(stack, 'MyVpc', {});

    const cluster = new ecs.Cluster(stack, 'EcsCluster', { vpc });
    cluster.addCapacity('DefaultAutoScalingGroup', {
      instanceType: new ec2.InstanceType('t2.micro'),
    });

    // WHEN
    cluster.addDefaultCloudMapNamespace({
      name: 'foo.com',
      type: cloudmap.NamespaceType.DNS_PUBLIC,
    });

    // THEN
    expect(stack).to(haveResource('AWS::ServiceDiscovery::PublicDnsNamespace', {
      Name: 'foo.com',
    }));

    test.equal(cluster.defaultCloudMapNamespace!.type, cloudmap.NamespaceType.DNS_PUBLIC);

    test.done();
  },

  'throws if default service discovery namespace added more than once'(test: Test) {
    // GIVEN
    const stack = new cdk.Stack();
    const vpc = new ec2.Vpc(stack, 'MyVpc', {});

    const cluster = new ecs.Cluster(stack, 'EcsCluster', { vpc });
    cluster.addCapacity('DefaultAutoScalingGroup', {
      instanceType: new ec2.InstanceType('t2.micro'),
    });

    // WHEN
    cluster.addDefaultCloudMapNamespace({
      name: 'foo.com',
    });

    // THEN
    test.throws(() => {
      cluster.addDefaultCloudMapNamespace({
        name: 'foo.com',
      });
    }, /Can only add default namespace once./);

    test.done();
  },

  'export/import of a cluster with a namespace'(test: Test) {
    // GIVEN
    const stack1 = new cdk.Stack();
    const vpc1 = new ec2.Vpc(stack1, 'Vpc');
    const cluster1 = new ecs.Cluster(stack1, 'Cluster', { vpc: vpc1 });
    cluster1.addDefaultCloudMapNamespace({
      name: 'hello.com',
    });

    const stack2 = new cdk.Stack();

    // WHEN
    const cluster2 = ecs.Cluster.fromClusterAttributes(stack2, 'Cluster', {
      vpc: vpc1,
      securityGroups: cluster1.connections.securityGroups,
      defaultCloudMapNamespace: cloudmap.PrivateDnsNamespace.fromPrivateDnsNamespaceAttributes(stack2, 'ns', {
        namespaceId: 'import-namespace-id',
        namespaceArn: 'import-namespace-arn',
        namespaceName: 'import-namespace-name',
      }),
      clusterName: 'cluster-name',
    });

    // THEN
    test.equal(cluster2.defaultCloudMapNamespace!.type, cloudmap.NamespaceType.DNS_PRIVATE);
    test.deepEqual(stack2.resolve(cluster2.defaultCloudMapNamespace!.namespaceId), 'import-namespace-id');

    // Can retrieve subnets from VPC - will throw 'There are no 'Private' subnets in this VPC. Use a different VPC subnet selection.' if broken.
    cluster2.vpc.selectSubnets();

    test.done();
  },

  'imported cluster with imported security groups honors allowAllOutbound'(test: Test) {
    // GIVEN
    const stack = new cdk.Stack();
    const vpc = new ec2.Vpc(stack, 'Vpc');

    const importedSg1 = ec2.SecurityGroup.fromSecurityGroupId(stack, 'SG1', 'sg-1', { allowAllOutbound: false });
    const importedSg2 = ec2.SecurityGroup.fromSecurityGroupId(stack, 'SG2', 'sg-2');

    const cluster = ecs.Cluster.fromClusterAttributes(stack, 'Cluster', {
      clusterName: 'cluster-name',
      securityGroups: [importedSg1, importedSg2],
      vpc,
    });

    // WHEN
    cluster.connections.allowToAnyIpv4(ec2.Port.tcp(443));

    // THEN
    expect(stack).to(haveResource('AWS::EC2::SecurityGroupEgress', {
      GroupId: 'sg-1',
    }));

    expect(stack).to(countResources('AWS::EC2::SecurityGroupEgress', 1));

    test.done();
  },

  'Metric'(test: Test) {
    // GIVEN
    const stack = new cdk.Stack();
    const vpc = new ec2.Vpc(stack, 'MyVpc', {});

    const cluster = new ecs.Cluster(stack, 'EcsCluster', { vpc });

    // THEN
    test.deepEqual(stack.resolve(cluster.metricCpuReservation()), {
      dimensions: {
        ClusterName: { Ref: 'EcsCluster97242B84' },
      },
      namespace: 'AWS/ECS',
      metricName: 'CPUReservation',
      period: cdk.Duration.minutes(5),
      statistic: 'Average',
    });

    test.deepEqual(stack.resolve(cluster.metricMemoryReservation()), {
      dimensions: {
        ClusterName: { Ref: 'EcsCluster97242B84' },
      },
      namespace: 'AWS/ECS',
      metricName: 'MemoryReservation',
      period: cdk.Duration.minutes(5),
      statistic: 'Average',
    });

    test.deepEqual(stack.resolve(cluster.metric('myMetric')), {
      dimensions: {
        ClusterName: { Ref: 'EcsCluster97242B84' },
      },
      namespace: 'AWS/ECS',
      metricName: 'myMetric',
      period: cdk.Duration.minutes(5),
      statistic: 'Average',
    });

    test.done();
  },

  'ASG with a public VPC without NAT Gateways'(test: Test) {
    // GIVEN
    const stack = new cdk.Stack();
    const vpc = new ec2.Vpc(stack, 'MyPublicVpc', {
      natGateways: 0,
      subnetConfiguration: [
        { cidrMask: 24, name: 'ingress', subnetType: ec2.SubnetType.PUBLIC },
      ],
    });

    const cluster = new ecs.Cluster(stack, 'EcsCluster', { vpc });

    // WHEN
    cluster.addCapacity('DefaultAutoScalingGroup', {
      instanceType: new ec2.InstanceType('t2.micro'),
      associatePublicIpAddress: true,
      vpcSubnets: {
        onePerAz: true,
        subnetType: ec2.SubnetType.PUBLIC,
      },
    });

    expect(stack).to(haveResource('AWS::ECS::Cluster'));

    expect(stack).to(haveResource('AWS::EC2::VPC', {
      CidrBlock: '10.0.0.0/16',
      EnableDnsHostnames: true,
      EnableDnsSupport: true,
      InstanceTenancy: ec2.DefaultInstanceTenancy.DEFAULT,
      Tags: [
        {
          Key: 'Name',
          Value: 'Default/MyPublicVpc',
        },
      ],
    }));

    expect(stack).to(haveResource('AWS::AutoScaling::LaunchConfiguration', {
      ImageId: '{{resolve:ssm:/aws/service/ecs/optimized-ami/amazon-linux-2/recommended/image_id}}',
      InstanceType: 't2.micro',
      AssociatePublicIpAddress: true,
      IamInstanceProfile: {
        Ref: 'EcsClusterDefaultAutoScalingGroupInstanceProfile2CE606B3',
      },
      SecurityGroups: [
        {
          'Fn::GetAtt': [
            'EcsClusterDefaultAutoScalingGroupInstanceSecurityGroup912E1231',
            'GroupId',
          ],
        },
      ],
      UserData: {
        'Fn::Base64': {
          'Fn::Join': [
            '',
            [
              '#!/bin/bash\necho ECS_CLUSTER=',
              {
                Ref: 'EcsCluster97242B84',
              },
              // eslint-disable-next-line max-len
              ' >> /etc/ecs/ecs.config\nsudo iptables --insert FORWARD 1 --in-interface docker+ --destination 169.254.169.254/32 --jump DROP\nsudo service iptables save\necho ECS_AWSVPC_BLOCK_IMDS=true >> /etc/ecs/ecs.config',
            ],
          ],
        },
      },
    }));

    expect(stack).to(haveResource('AWS::AutoScaling::AutoScalingGroup', {
      MaxSize: '1',
      MinSize: '1',
      LaunchConfigurationName: {
        Ref: 'EcsClusterDefaultAutoScalingGroupLaunchConfigB7E376C1',
      },
      Tags: [
        {
          Key: 'Name',
          PropagateAtLaunch: true,
          Value: 'Default/EcsCluster/DefaultAutoScalingGroup',
        },
      ],
      VPCZoneIdentifier: [
        {
          Ref: 'MyPublicVpcingressSubnet1Subnet9191044C',
        },
        {
          Ref: 'MyPublicVpcingressSubnet2SubnetD2F2E034',
        },
      ],
    }));

    expect(stack).to(haveResource('AWS::EC2::SecurityGroup', {
      GroupDescription: 'Default/EcsCluster/DefaultAutoScalingGroup/InstanceSecurityGroup',
      SecurityGroupEgress: [
        {
          CidrIp: '0.0.0.0/0',
          Description: 'Allow all outbound traffic by default',
          IpProtocol: '-1',
        },
      ],
      Tags: [
        {
          Key: 'Name',
          Value: 'Default/EcsCluster/DefaultAutoScalingGroup',
        },
      ],
      VpcId: {
        Ref: 'MyPublicVpcA2BF6CDA',
      },
    }));

    // THEN
    test.done();
  },

  'enable container insights'(test: Test) {
    // GIVEN
    const app = new cdk.App();
    const stack = new cdk.Stack(app, 'test');

    new ecs.Cluster(stack, 'EcsCluster', { containerInsights: true });

    // THEN
    expect(stack).to(haveResource('AWS::ECS::Cluster', {
      ClusterSettings: [
        {
          Name: 'containerInsights',
          Value: 'enabled',
        },
      ],
    }, ResourcePart.Properties));

    test.done();
  },

  'disable container insights'(test: Test) {
    // GIVEN
    const app = new cdk.App();
    const stack = new cdk.Stack(app, 'test');

    new ecs.Cluster(stack, 'EcsCluster', { containerInsights: false });

    // THEN
    expect(stack).to(haveResource('AWS::ECS::Cluster', {
      ClusterSettings: [
        {
          Name: 'containerInsights',
          Value: 'disabled',
        },
      ],
    }, ResourcePart.Properties));

    test.done();
  },

  'default container insights is undefined'(test: Test) {
    // GIVEN
    const app = new cdk.App();
    const stack = new cdk.Stack(app, 'test');

    new ecs.Cluster(stack, 'EcsCluster');

    // THEN
    const assembly = app.synth();
    const stackAssembly = assembly.getStackByName(stack.stackName);
    const template = stackAssembly.template;

    test.equal(
      template.Resources.EcsCluster97242B84.Properties === undefined ||
      template.Resources.EcsCluster97242B84.Properties.ClusterSettings === undefined,
      true,
      'ClusterSettings should not be defined',
    );

    test.done();
  },

  'BottleRocketImage() returns correct AMI'(test: Test) {
    // GIVEN
    const stack = new cdk.Stack();

    // WHEN
    const machineImageConfig = new ecs.BottleRocketImage().getImage(stack);

    // THEN
    test.equal(stack.resolve(machineImageConfig.imageId), '{{resolve:ssm:/aws/service/bottlerocket/aws-ecs-1/x86_64/latest/image_id}}');
    test.done();
  },

  'cluster capacity with bottlerocket AMI'(test: Test) {
    // GIVEN
    const stack = new cdk.Stack();

    const cluster = new ecs.Cluster(stack, 'EcsCluster');
    cluster.addCapacity('bottlerocket-asg', {
      instanceType: new ec2.InstanceType('c5.large'),
      machineImageType: ecs.MachineImageType.BOTTLEROCKET,
    });

    // THEN
    expect(stack).to(haveResource('AWS::ECS::Cluster'));
    expect(stack).to(haveResource('AWS::AutoScaling::AutoScalingGroup'));
    expect(stack).to(haveResource('AWS::AutoScaling::LaunchConfiguration', {
      ImageId: '{{resolve:ssm:/aws/service/bottlerocket/aws-ecs-1/x86_64/latest/image_id}}',
      UserData: {
        'Fn::Base64': {
          'Fn::Join': [
            '',
            [
              '\n[settings.ecs]\ncluster = "',
              {
                Ref: 'EcsCluster97242B84',
              },
              '"',
            ],
          ],
        },
      },
    }));
    expect(stack).to(haveResourceLike('AWS::IAM::Role', {
      AssumeRolePolicyDocument: {
        Statement: [
          {
            Action: 'sts:AssumeRole',
            Effect: 'Allow',
            Principal: {
              Service: {
                'Fn::Join': [
                  '',
                  [
                    'ec2.',
                    {
                      Ref: 'AWS::URLSuffix',
                    },
                  ],
                ],
              },
            },
          },
        ],
        Version: '2012-10-17',
      },
      ManagedPolicyArns: [
        {
          'Fn::Join': [
            '',
            [
              'arn:',
              {
                Ref: 'AWS::Partition',
              },
              ':iam::aws:policy/AmazonSSMManagedInstanceCore',
            ],
          ],
        },
        {
          'Fn::Join': [
            '',
            [
              'arn:',
              {
                Ref: 'AWS::Partition',
              },
              ':iam::aws:policy/service-role/AmazonEC2ContainerServiceforEC2Role',
            ],
          ],
        },
      ],
      Tags: [
        {
          Key: 'Name',
          Value: 'Default/EcsCluster/bottlerocket-asg',
        },
      ],
    }),
    );
    test.done();
  },

  'throws when machineImage and machineImageType both specified'(test: Test) {
    // GIVEN
    const app = new cdk.App();
    const stack = new cdk.Stack(app, 'test');
    const cluster = new ecs.Cluster(stack, 'EcsCluster');

    // THEN
    test.throws(() => {
      cluster.addCapacity('bottlerocket-asg', {
        instanceType: new ec2.InstanceType('c5.large'),
        machineImageType: ecs.MachineImageType.BOTTLEROCKET,
        machineImage: new ecs.EcsOptimizedAmi(),
      });
    }, /You can only specify either machineImage or machineImageType, not both./);
    test.done();
  },

  'allows specifying capacityProviders'(test: Test) {
    // GIVEN
    const app = new cdk.App();
    const stack = new cdk.Stack(app, 'test');

    // WHEN
    new ecs.Cluster(stack, 'EcsCluster', { capacityProviders: ['FARGATE_SPOT'] });

    // THEN
    expect(stack).to(haveResource('AWS::ECS::Cluster', {
      CapacityProviders: ['FARGATE_SPOT'],
    }));

    test.done();
  },

  'allows adding capacityProviders post-construction'(test: Test) {
    // GIVEN
    const app = new cdk.App();
    const stack = new cdk.Stack(app, 'test');
    const cluster = new ecs.Cluster(stack, 'EcsCluster');

    // WHEN
    cluster.addCapacityProvider('FARGATE');
    cluster.addCapacityProvider('FARGATE'); // does not add twice

    // THEN
    expect(stack).to(haveResource('AWS::ECS::Cluster', {
      CapacityProviders: ['FARGATE'],
    }));

    test.done();
  },

  'throws for unsupported capacity providers'(test: Test) {
    // GIVEN
    const app = new cdk.App();
    const stack = new cdk.Stack(app, 'test');
    const cluster = new ecs.Cluster(stack, 'EcsCluster');

    // THEN
    test.throws(() => {
      cluster.addCapacityProvider('HONK');
    }, /CapacityProvider not supported/);

    test.done();
  },
});<|MERGE_RESOLUTION|>--- conflicted
+++ resolved
@@ -849,12 +849,8 @@
 
   'allows specifying windows image'(test: Test) {
     // GIVEN
-<<<<<<< HEAD
-    const stack = new cdk.Stack();
-=======
     const app = new cdk.App({ context: { [cxapi.NEW_STYLE_STACK_SYNTHESIS_CONTEXT]: false } });
     const stack = new cdk.Stack(app, 'test');
->>>>>>> da0ba42f
     const vpc = new ec2.Vpc(stack, 'MyVpc', {});
 
     const cluster = new ecs.Cluster(stack, 'EcsCluster', { vpc });
@@ -987,12 +983,8 @@
 
   'allows specifying special HW AMI Type v2'(test: Test) {
     // GIVEN
-<<<<<<< HEAD
-    const stack = new cdk.Stack();
-=======
     const app = new cdk.App({ context: { [cxapi.NEW_STYLE_STACK_SYNTHESIS_CONTEXT]: false } });
     const stack = new cdk.Stack(app, 'test');
->>>>>>> da0ba42f
     const vpc = new ec2.Vpc(stack, 'MyVpc', {});
 
     const cluster = new ecs.Cluster(stack, 'EcsCluster', { vpc });
@@ -1011,12 +1003,8 @@
 
   'allows specifying Amazon Linux v1 AMI'(test: Test) {
     // GIVEN
-<<<<<<< HEAD
-    const stack = new cdk.Stack();
-=======
     const app = new cdk.App({ context: { [cxapi.NEW_STYLE_STACK_SYNTHESIS_CONTEXT]: false } });
     const stack = new cdk.Stack(app, 'test');
->>>>>>> da0ba42f
     const vpc = new ec2.Vpc(stack, 'MyVpc', {});
 
     const cluster = new ecs.Cluster(stack, 'EcsCluster', { vpc });
@@ -1035,12 +1023,8 @@
 
   'allows specifying windows image v2'(test: Test) {
     // GIVEN
-<<<<<<< HEAD
-    const stack = new cdk.Stack();
-=======
     const app = new cdk.App({ context: { [cxapi.NEW_STYLE_STACK_SYNTHESIS_CONTEXT]: false } });
     const stack = new cdk.Stack(app, 'test');
->>>>>>> da0ba42f
     const vpc = new ec2.Vpc(stack, 'MyVpc', {});
 
     const cluster = new ecs.Cluster(stack, 'EcsCluster', { vpc });
