import { EOL } from 'os';
import * as path from 'path';
import * as events from '@aws-cdk/aws-events';
import * as iam from '@aws-cdk/aws-iam';
import * as kms from '@aws-cdk/aws-kms';
import {
  Fn, IResource, Lazy, RemovalPolicy, Resource, ResourceProps, Stack, Token,
  CustomResource, CustomResourceProvider, CustomResourceProviderRuntime, FeatureFlags, Tags, Duration,
} from '@aws-cdk/core';
import * as cxapi from '@aws-cdk/cx-api';
import { Construct } from 'constructs';
import { BucketPolicy } from './bucket-policy';
import { IBucketNotificationDestination } from './destination';
import { BucketNotifications } from './notifications-resource';
import * as perms from './perms';
import { LifecycleRule } from './rule';
import { CfnBucket } from './s3.generated';
import { parseBucketArn, parseBucketName } from './util';

const AUTO_DELETE_OBJECTS_RESOURCE_TYPE = 'Custom::S3AutoDeleteObjects';
const AUTO_DELETE_OBJECTS_TAG = 'aws-cdk:auto-delete-objects';

export interface IBucket extends IResource {
  /**
   * The ARN of the bucket.
   * @attribute
   */
  readonly bucketArn: string;

  /**
   * The name of the bucket.
   * @attribute
   */
  readonly bucketName: string;

  /**
   * The URL of the static website.
   * @attribute
   */
  readonly bucketWebsiteUrl: string;

  /**
   * The Domain name of the static website.
   * @attribute
   */
  readonly bucketWebsiteDomainName: string;

  /**
   * The IPv4 DNS name of the specified bucket.
   * @attribute
   */
  readonly bucketDomainName: string;

  /**
   * The IPv6 DNS name of the specified bucket.
   * @attribute
   */
  readonly bucketDualStackDomainName: string;

  /**
   * The regional domain name of the specified bucket.
   * @attribute
   */
  readonly bucketRegionalDomainName: string;

  /**
   * If this bucket has been configured for static website hosting.
   */
  readonly isWebsite?: boolean;

  /**
   * Optional KMS encryption key associated with this bucket.
   */
  readonly encryptionKey?: kms.IKey;

  /**
   * The resource policy associated with this bucket.
   *
   * If `autoCreatePolicy` is true, a `BucketPolicy` will be created upon the
   * first call to addToResourcePolicy(s).
   */
  policy?: BucketPolicy;

  /**
   * Adds a statement to the resource policy for a principal (i.e.
   * account/role/service) to perform actions on this bucket and/or its
   * contents. Use `bucketArn` and `arnForObjects(keys)` to obtain ARNs for
   * this bucket or objects.
   *
   * Note that the policy statement may or may not be added to the policy.
   * For example, when an `IBucket` is created from an existing bucket,
   * it's not possible to tell whether the bucket already has a policy
   * attached, let alone to re-use that policy to add more statements to it.
   * So it's safest to do nothing in these cases.
   *
   * @param permission the policy statement to be added to the bucket's
   * policy.
   * @returns metadata about the execution of this method. If the policy
   * was not added, the value of `statementAdded` will be `false`. You
   * should always check this value to make sure that the operation was
   * actually carried out. Otherwise, synthesis and deploy will terminate
   * silently, which may be confusing.
   */
  addToResourcePolicy(permission: iam.PolicyStatement): iam.AddToResourcePolicyResult;

  /**
   * The https URL of an S3 object. For example:
   *
   * - `https://s3.us-west-1.amazonaws.com/onlybucket`
   * - `https://s3.us-west-1.amazonaws.com/bucket/key`
   * - `https://s3.cn-north-1.amazonaws.com.cn/china-bucket/mykey`
   * @param key The S3 key of the object. If not specified, the URL of the
   *      bucket is returned.
   * @returns an ObjectS3Url token
   */
  urlForObject(key?: string): string;

  /**
   * The https Transfer Acceleration URL of an S3 object. Specify `dualStack: true` at the options
   * for dual-stack endpoint (connect to the bucket over IPv6). For example:
   *
   * - `https://bucket.s3-accelerate.amazonaws.com`
   * - `https://bucket.s3-accelerate.amazonaws.com/key`
   *
   * @param key The S3 key of the object. If not specified, the URL of the
   *      bucket is returned.
   * @param options Options for generating URL.
   * @returns an TransferAccelerationUrl token
   */
  transferAccelerationUrlForObject(key?: string, options?: TransferAccelerationUrlOptions): string;

  /**
   * The virtual hosted-style URL of an S3 object. Specify `regional: false` at
   * the options for non-regional URL. For example:
   *
   * - `https://only-bucket.s3.us-west-1.amazonaws.com`
   * - `https://bucket.s3.us-west-1.amazonaws.com/key`
   * - `https://bucket.s3.amazonaws.com/key`
   * - `https://china-bucket.s3.cn-north-1.amazonaws.com.cn/mykey`
   * @param key The S3 key of the object. If not specified, the URL of the
   *      bucket is returned.
   * @param options Options for generating URL.
   * @returns an ObjectS3Url token
   */
  virtualHostedUrlForObject(key?: string, options?: VirtualHostedStyleUrlOptions): string;

  /**
   * The S3 URL of an S3 object. For example:
   * - `s3://onlybucket`
   * - `s3://bucket/key`
   * @param key The S3 key of the object. If not specified, the S3 URL of the
   *      bucket is returned.
   * @returns an ObjectS3Url token
   */
  s3UrlForObject(key?: string): string;

  /**
   * Returns an ARN that represents all objects within the bucket that match
   * the key pattern specified. To represent all keys, specify ``"*"``.
   */
  arnForObjects(keyPattern: string): string;

  /**
   * Grant read permissions for this bucket and it's contents to an IAM
   * principal (Role/Group/User).
   *
   * If encryption is used, permission to use the key to decrypt the contents
   * of the bucket will also be granted to the same principal.
   *
   * @param identity The principal
   * @param objectsKeyPattern Restrict the permission to a certain key pattern (default '*')
   */
  grantRead(identity: iam.IGrantable, objectsKeyPattern?: any): iam.Grant;

  /**
   * Grant write permissions to this bucket to an IAM principal.
   *
   * If encryption is used, permission to use the key to encrypt the contents
   * of written files will also be granted to the same principal.
   *
   * Before CDK version 1.85.0, this method granted the `s3:PutObject*` permission that included `s3:PutObjectAcl`,
   * which could be used to grant read/write object access to IAM principals in other accounts.
   * If you want to get rid of that behavior, update your CDK version to 1.85.0 or later,
   * and make sure the `@aws-cdk/aws-s3:grantWriteWithoutAcl` feature flag is set to `true`
   * in the `context` key of your cdk.json file.
   * If you've already updated, but still need the principal to have permissions to modify the ACLs,
   * use the {@link grantPutAcl} method.
   *
   * @param identity The principal
   * @param objectsKeyPattern Restrict the permission to a certain key pattern (default '*')
   */
  grantWrite(identity: iam.IGrantable, objectsKeyPattern?: any): iam.Grant;

  /**
   * Grants s3:PutObject* and s3:Abort* permissions for this bucket to an IAM principal.
   *
   * If encryption is used, permission to use the key to encrypt the contents
   * of written files will also be granted to the same principal.
   * @param identity The principal
   * @param objectsKeyPattern Restrict the permission to a certain key pattern (default '*')
   */
  grantPut(identity: iam.IGrantable, objectsKeyPattern?: any): iam.Grant;

  /**
   * Grant the given IAM identity permissions to modify the ACLs of objects in the given Bucket.
   *
   * If your application has the '@aws-cdk/aws-s3:grantWriteWithoutAcl' feature flag set,
   * calling {@link grantWrite} or {@link grantReadWrite} no longer grants permissions to modify the ACLs of the objects;
   * in this case, if you need to modify object ACLs, call this method explicitly.
   *
   * @param identity The principal
   * @param objectsKeyPattern Restrict the permission to a certain key pattern (default '*')
   */
  grantPutAcl(identity: iam.IGrantable, objectsKeyPattern?: string): iam.Grant;

  /**
   * Grants s3:DeleteObject* permission to an IAM principal for objects
   * in this bucket.
   *
   * @param identity The principal
   * @param objectsKeyPattern Restrict the permission to a certain key pattern (default '*')
   */
  grantDelete(identity: iam.IGrantable, objectsKeyPattern?: any): iam.Grant;

  /**
   * Grants read/write permissions for this bucket and it's contents to an IAM
   * principal (Role/Group/User).
   *
   * If an encryption key is used, permission to use the key for
   * encrypt/decrypt will also be granted.
   *
   * Before CDK version 1.85.0, this method granted the `s3:PutObject*` permission that included `s3:PutObjectAcl`,
   * which could be used to grant read/write object access to IAM principals in other accounts.
   * If you want to get rid of that behavior, update your CDK version to 1.85.0 or later,
   * and make sure the `@aws-cdk/aws-s3:grantWriteWithoutAcl` feature flag is set to `true`
   * in the `context` key of your cdk.json file.
   * If you've already updated, but still need the principal to have permissions to modify the ACLs,
   * use the {@link grantPutAcl} method.
   *
   * @param identity The principal
   * @param objectsKeyPattern Restrict the permission to a certain key pattern (default '*')
   */
  grantReadWrite(identity: iam.IGrantable, objectsKeyPattern?: any): iam.Grant;

  /**
   * Allows unrestricted access to objects from this bucket.
   *
   * IMPORTANT: This permission allows anyone to perform actions on S3 objects
   * in this bucket, which is useful for when you configure your bucket as a
   * website and want everyone to be able to read objects in the bucket without
   * needing to authenticate.
   *
   * Without arguments, this method will grant read ("s3:GetObject") access to
   * all objects ("*") in the bucket.
   *
   * The method returns the `iam.Grant` object, which can then be modified
   * as needed. For example, you can add a condition that will restrict access only
   * to an IPv4 range like this:
   *
   *     const grant = bucket.grantPublicAccess();
   *     grant.resourceStatement!.addCondition(‘IpAddress’, { “aws:SourceIp”: “54.240.143.0/24” });
   *
   *
   * @param keyPrefix the prefix of S3 object keys (e.g. `home/*`). Default is "*".
   * @param allowedActions the set of S3 actions to allow. Default is "s3:GetObject".
   * @returns The `iam.PolicyStatement` object, which can be used to apply e.g. conditions.
   */
  grantPublicAccess(keyPrefix?: string, ...allowedActions: string[]): iam.Grant;

  /**
   * Defines a CloudWatch event that triggers when something happens to this bucket
   *
   * Requires that there exists at least one CloudTrail Trail in your account
   * that captures the event. This method will not create the Trail.
   *
   * @param id The id of the rule
   * @param options Options for adding the rule
   */
  onCloudTrailEvent(id: string, options?: OnCloudTrailBucketEventOptions): events.Rule;

  /**
   * Defines an AWS CloudWatch event that triggers when an object is uploaded
   * to the specified paths (keys) in this bucket using the PutObject API call.
   *
   * Note that some tools like `aws s3 cp` will automatically use either
   * PutObject or the multipart upload API depending on the file size,
   * so using `onCloudTrailWriteObject` may be preferable.
   *
   * Requires that there exists at least one CloudTrail Trail in your account
   * that captures the event. This method will not create the Trail.
   *
   * @param id The id of the rule
   * @param options Options for adding the rule
   */
  onCloudTrailPutObject(id: string, options?: OnCloudTrailBucketEventOptions): events.Rule;

  /**
   * Defines an AWS CloudWatch event that triggers when an object at the
   * specified paths (keys) in this bucket are written to.  This includes
   * the events PutObject, CopyObject, and CompleteMultipartUpload.
   *
   * Note that some tools like `aws s3 cp` will automatically use either
   * PutObject or the multipart upload API depending on the file size,
   * so using this method may be preferable to `onCloudTrailPutObject`.
   *
   * Requires that there exists at least one CloudTrail Trail in your account
   * that captures the event. This method will not create the Trail.
   *
   * @param id The id of the rule
   * @param options Options for adding the rule
   */
  onCloudTrailWriteObject(id: string, options?: OnCloudTrailBucketEventOptions): events.Rule;

  /**
   * Adds a bucket notification event destination.
   * @param event The event to trigger the notification
   * @param dest The notification destination (Lambda, SNS Topic or SQS Queue)
   *
   * @param filters S3 object key filter rules to determine which objects
   * trigger this event. Each filter must include a `prefix` and/or `suffix`
   * that will be matched against the s3 object key. Refer to the S3 Developer Guide
   * for details about allowed filter rules.
   *
   * @see https://docs.aws.amazon.com/AmazonS3/latest/dev/NotificationHowTo.html#notification-how-to-filtering
   *
   * @example
   *
   *    declare const myLambda: lambda.Function;
   *    const bucket = new s3.Bucket(this, 'MyBucket');
   *    bucket.addEventNotification(s3.EventType.OBJECT_CREATED, new s3n.LambdaDestination(myLambda), {prefix: 'home/myusername/*'})
   *
   * @see
   * https://docs.aws.amazon.com/AmazonS3/latest/dev/NotificationHowTo.html
   */
  addEventNotification(event: EventType, dest: IBucketNotificationDestination, ...filters: NotificationKeyFilter[]): void;

  /**
   * Subscribes a destination to receive notifications when an object is
   * created in the bucket. This is identical to calling
   * `onEvent(s3.EventType.OBJECT_CREATED)`.
   *
   * @param dest The notification destination (see onEvent)
   * @param filters Filters (see onEvent)
   */
  addObjectCreatedNotification(dest: IBucketNotificationDestination, ...filters: NotificationKeyFilter[]): void

  /**
   * Subscribes a destination to receive notifications when an object is
   * removed from the bucket. This is identical to calling
   * `onEvent(EventType.OBJECT_REMOVED)`.
   *
   * @param dest The notification destination (see onEvent)
   * @param filters Filters (see onEvent)
   */
  addObjectRemovedNotification(dest: IBucketNotificationDestination, ...filters: NotificationKeyFilter[]): void;
}

/**
 * A reference to a bucket outside this stack
 */
export interface BucketAttributes {
  /**
   * The ARN of the bucket. At least one of bucketArn or bucketName must be
   * defined in order to initialize a bucket ref.
   */
  readonly bucketArn?: string;

  /**
   * The name of the bucket. If the underlying value of ARN is a string, the
   * name will be parsed from the ARN. Otherwise, the name is optional, but
   * some features that require the bucket name such as auto-creating a bucket
   * policy, won't work.
   */
  readonly bucketName?: string;

  /**
   * The domain name of the bucket.
   *
   * @default Inferred from bucket name
   */
  readonly bucketDomainName?: string;

  /**
   * The website URL of the bucket (if static web hosting is enabled).
   *
   * @default Inferred from bucket name
   */
  readonly bucketWebsiteUrl?: string;

  /**
   * The regional domain name of the specified bucket.
   */
  readonly bucketRegionalDomainName?: string;

  /**
   * The IPv6 DNS name of the specified bucket.
   */
  readonly bucketDualStackDomainName?: string;

  /**
   * The format of the website URL of the bucket. This should be true for
   * regions launched since 2014.
   *
   * @default false
   */
  readonly bucketWebsiteNewUrlFormat?: boolean;

  readonly encryptionKey?: kms.IKey;

  /**
   * If this bucket has been configured for static website hosting.
   *
   * @default false
   */
  readonly isWebsite?: boolean;

  /**
   * The account this existing bucket belongs to.
   *
   * @default - it's assumed the bucket belongs to the same account as the scope it's being imported into
   */
  readonly account?: string;

  /**
   * The region this existing bucket is in.
   *
   * @default - it's assumed the bucket is in the same region as the scope it's being imported into
   */
  readonly region?: string;

  /**
   * The role to be used by the notifications handler
   *
   * @default - a new role will be created.
   */
  readonly notificationsHandlerRole?: iam.IRole;
}

/**
 * Represents an S3 Bucket.
 *
 * Buckets can be either defined within this stack:
 *
 *   new Bucket(this, 'MyBucket', { props });
 *
 * Or imported from an existing bucket:
 *
 *   Bucket.import(this, 'MyImportedBucket', { bucketArn: ... });
 *
 * You can also export a bucket and import it into another stack:
 *
 *   const ref = myBucket.export();
 *   Bucket.import(this, 'MyImportedBucket', ref);
 *
 */
export abstract class BucketBase extends Resource implements IBucket {
  public abstract readonly bucketArn: string;
  public abstract readonly bucketName: string;
  public abstract readonly bucketDomainName: string;
  public abstract readonly bucketWebsiteUrl: string;
  public abstract readonly bucketWebsiteDomainName: string;
  public abstract readonly bucketRegionalDomainName: string;
  public abstract readonly bucketDualStackDomainName: string;

  /**
   * Optional KMS encryption key associated with this bucket.
   */
  public abstract readonly encryptionKey?: kms.IKey;

  /**
   * If this bucket has been configured for static website hosting.
   */
  public abstract readonly isWebsite?: boolean;

  /**
   * The resource policy associated with this bucket.
   *
   * If `autoCreatePolicy` is true, a `BucketPolicy` will be created upon the
   * first call to addToResourcePolicy(s).
   */
  public abstract policy?: BucketPolicy;

  /**
   * Indicates if a bucket resource policy should automatically created upon
   * the first call to `addToResourcePolicy`.
   */
  protected abstract autoCreatePolicy: boolean;

  /**
   * Whether to disallow public access
   */
  protected abstract disallowPublicAccess?: boolean;

  private notifications?: BucketNotifications;

  protected notificationsHandlerRole?: iam.IRole;

  constructor(scope: Construct, id: string, props: ResourceProps = {}) {
    super(scope, id, props);
<<<<<<< HEAD
=======

    // defines a BucketNotifications construct. Notice that an actual resource will only
    // be added if there are notifications added, so we don't need to condition this.
    this.notifications = new BucketNotifications(this, 'Notifications', { bucket: this });

    this.node.addValidation({ validate: () => this.policy?.document.validateForResourcePolicy() ?? [] });
>>>>>>> 12aff4a3
  }

  /**
   * Define a CloudWatch event that triggers when something happens to this repository
   *
   * Requires that there exists at least one CloudTrail Trail in your account
   * that captures the event. This method will not create the Trail.
   *
   * @param id The id of the rule
   * @param options Options for adding the rule
   */
  public onCloudTrailEvent(id: string, options: OnCloudTrailBucketEventOptions = {}): events.Rule {
    const rule = new events.Rule(this, id, options);
    rule.addTarget(options.target);
    rule.addEventPattern({
      source: ['aws.s3'],
      detailType: ['AWS API Call via CloudTrail'],
      detail: {
        resources: {
          ARN: options.paths?.map(p => this.arnForObjects(p)) ?? [this.bucketArn],
        },
      },
    });
    return rule;
  }

  /**
   * Defines an AWS CloudWatch event that triggers when an object is uploaded
   * to the specified paths (keys) in this bucket using the PutObject API call.
   *
   * Note that some tools like `aws s3 cp` will automatically use either
   * PutObject or the multipart upload API depending on the file size,
   * so using `onCloudTrailWriteObject` may be preferable.
   *
   * Requires that there exists at least one CloudTrail Trail in your account
   * that captures the event. This method will not create the Trail.
   *
   * @param id The id of the rule
   * @param options Options for adding the rule
   */
  public onCloudTrailPutObject(id: string, options: OnCloudTrailBucketEventOptions = {}): events.Rule {
    const rule = this.onCloudTrailEvent(id, options);
    rule.addEventPattern({
      detail: {
        eventName: ['PutObject'],
      },
    });
    return rule;
  }

  /**
   * Defines an AWS CloudWatch event that triggers when an object at the
   * specified paths (keys) in this bucket are written to.  This includes
   * the events PutObject, CopyObject, and CompleteMultipartUpload.
   *
   * Note that some tools like `aws s3 cp` will automatically use either
   * PutObject or the multipart upload API depending on the file size,
   * so using this method may be preferable to `onCloudTrailPutObject`.
   *
   * Requires that there exists at least one CloudTrail Trail in your account
   * that captures the event. This method will not create the Trail.
   *
   * @param id The id of the rule
   * @param options Options for adding the rule
   */
  public onCloudTrailWriteObject(id: string, options: OnCloudTrailBucketEventOptions = {}): events.Rule {
    const rule = this.onCloudTrailEvent(id, options);
    rule.addEventPattern({
      detail: {
        eventName: [
          'CompleteMultipartUpload',
          'CopyObject',
          'PutObject',
        ],
        requestParameters: {
          bucketName: [this.bucketName],
          key: options.paths,
        },
      },
    });
    return rule;
  }

  /**
   * Adds a statement to the resource policy for a principal (i.e.
   * account/role/service) to perform actions on this bucket and/or its
   * contents. Use `bucketArn` and `arnForObjects(keys)` to obtain ARNs for
   * this bucket or objects.
   *
   * Note that the policy statement may or may not be added to the policy.
   * For example, when an `IBucket` is created from an existing bucket,
   * it's not possible to tell whether the bucket already has a policy
   * attached, let alone to re-use that policy to add more statements to it.
   * So it's safest to do nothing in these cases.
   *
   * @param permission the policy statement to be added to the bucket's
   * policy.
   * @returns metadata about the execution of this method. If the policy
   * was not added, the value of `statementAdded` will be `false`. You
   * should always check this value to make sure that the operation was
   * actually carried out. Otherwise, synthesis and deploy will terminate
   * silently, which may be confusing.
   */
  public addToResourcePolicy(permission: iam.PolicyStatement): iam.AddToResourcePolicyResult {
    if (!this.policy && this.autoCreatePolicy) {
      this.policy = new BucketPolicy(this, 'Policy', { bucket: this });
    }

    if (this.policy) {
      this.policy.document.addStatements(permission);
      return { statementAdded: true, policyDependable: this.policy };
    }

    return { statementAdded: false };
  }

  /**
   * The https URL of an S3 object. Specify `regional: false` at the options
   * for non-regional URLs. For example:
   *
   * - `https://s3.us-west-1.amazonaws.com/onlybucket`
   * - `https://s3.us-west-1.amazonaws.com/bucket/key`
   * - `https://s3.cn-north-1.amazonaws.com.cn/china-bucket/mykey`
   *
   * @param key The S3 key of the object. If not specified, the URL of the
   *      bucket is returned.
   * @returns an ObjectS3Url token
   */
  public urlForObject(key?: string): string {
    const stack = Stack.of(this);
    const prefix = `https://s3.${this.env.region}.${stack.urlSuffix}/`;
    if (typeof key !== 'string') {
      return this.urlJoin(prefix, this.bucketName);
    }
    return this.urlJoin(prefix, this.bucketName, key);
  }

  /**
   * The https Transfer Acceleration URL of an S3 object. Specify `dualStack: true` at the options
   * for dual-stack endpoint (connect to the bucket over IPv6). For example:
   *
   * - `https://bucket.s3-accelerate.amazonaws.com`
   * - `https://bucket.s3-accelerate.amazonaws.com/key`
   *
   * @param key The S3 key of the object. If not specified, the URL of the
   *      bucket is returned.
   * @param options Options for generating URL.
   * @returns an TransferAccelerationUrl token
   */
  public transferAccelerationUrlForObject(key?: string, options?: TransferAccelerationUrlOptions): string {
    const dualStack = options?.dualStack ? '.dualstack' : '';
    const prefix = `https://${this.bucketName}.s3-accelerate${dualStack}.amazonaws.com/`;
    if (typeof key !== 'string') {
      return this.urlJoin(prefix);
    }
    return this.urlJoin(prefix, key);
  }

  /**
   * The virtual hosted-style URL of an S3 object. Specify `regional: false` at
   * the options for non-regional URL. For example:
   *
   * - `https://only-bucket.s3.us-west-1.amazonaws.com`
   * - `https://bucket.s3.us-west-1.amazonaws.com/key`
   * - `https://bucket.s3.amazonaws.com/key`
   * - `https://china-bucket.s3.cn-north-1.amazonaws.com.cn/mykey`
   *
   * @param key The S3 key of the object. If not specified, the URL of the
   *      bucket is returned.
   * @param options Options for generating URL.
   * @returns an ObjectS3Url token
   */
  public virtualHostedUrlForObject(key?: string, options?: VirtualHostedStyleUrlOptions): string {
    const domainName = options?.regional ?? true ? this.bucketRegionalDomainName : this.bucketDomainName;
    const prefix = `https://${domainName}`;
    if (typeof key !== 'string') {
      return prefix;
    }
    return this.urlJoin(prefix, key);
  }

  /**
   * The S3 URL of an S3 object. For example:
   *
   * - `s3://onlybucket`
   * - `s3://bucket/key`
   *
   * @param key The S3 key of the object. If not specified, the S3 URL of the
   *      bucket is returned.
   * @returns an ObjectS3Url token
   */
  public s3UrlForObject(key?: string): string {
    const prefix = 's3://';
    if (typeof key !== 'string') {
      return this.urlJoin(prefix, this.bucketName);
    }
    return this.urlJoin(prefix, this.bucketName, key);
  }

  /**
   * Returns an ARN that represents all objects within the bucket that match
   * the key pattern specified. To represent all keys, specify ``"*"``.
   *
   * If you need to specify a keyPattern with multiple components, concatenate them into a single string, e.g.:
   *
   *   arnForObjects(`home/${team}/${user}/*`)
   *
   */
  public arnForObjects(keyPattern: string): string {
    return `${this.bucketArn}/${keyPattern}`;
  }

  /**
   * Grant read permissions for this bucket and it's contents to an IAM
   * principal (Role/Group/User).
   *
   * If encryption is used, permission to use the key to decrypt the contents
   * of the bucket will also be granted to the same principal.
   *
   * @param identity The principal
   * @param objectsKeyPattern Restrict the permission to a certain key pattern (default '*')
   */
  public grantRead(identity: iam.IGrantable, objectsKeyPattern: any = '*') {
    return this.grant(identity, perms.BUCKET_READ_ACTIONS, perms.KEY_READ_ACTIONS,
      this.bucketArn,
      this.arnForObjects(objectsKeyPattern));
  }

  public grantWrite(identity: iam.IGrantable, objectsKeyPattern: any = '*') {
    return this.grant(identity, this.writeActions, perms.KEY_WRITE_ACTIONS,
      this.bucketArn,
      this.arnForObjects(objectsKeyPattern));
  }

  /**
   * Grants s3:PutObject* and s3:Abort* permissions for this bucket to an IAM principal.
   *
   * If encryption is used, permission to use the key to encrypt the contents
   * of written files will also be granted to the same principal.
   * @param identity The principal
   * @param objectsKeyPattern Restrict the permission to a certain key pattern (default '*')
   */
  public grantPut(identity: iam.IGrantable, objectsKeyPattern: any = '*') {
    return this.grant(identity, this.putActions, perms.KEY_WRITE_ACTIONS,
      this.arnForObjects(objectsKeyPattern));
  }

  public grantPutAcl(identity: iam.IGrantable, objectsKeyPattern: string = '*') {
    return this.grant(identity, perms.BUCKET_PUT_ACL_ACTIONS, [],
      this.arnForObjects(objectsKeyPattern));
  }

  /**
   * Grants s3:DeleteObject* permission to an IAM principal for objects
   * in this bucket.
   *
   * @param identity The principal
   * @param objectsKeyPattern Restrict the permission to a certain key pattern (default '*')
   */
  public grantDelete(identity: iam.IGrantable, objectsKeyPattern: any = '*') {
    return this.grant(identity, perms.BUCKET_DELETE_ACTIONS, [],
      this.arnForObjects(objectsKeyPattern));
  }

  public grantReadWrite(identity: iam.IGrantable, objectsKeyPattern: any = '*') {
    const bucketActions = perms.BUCKET_READ_ACTIONS.concat(this.writeActions);
    // we need unique permissions because some permissions are common between read and write key actions
    const keyActions = [...new Set([...perms.KEY_READ_ACTIONS, ...perms.KEY_WRITE_ACTIONS])];

    return this.grant(identity,
      bucketActions,
      keyActions,
      this.bucketArn,
      this.arnForObjects(objectsKeyPattern));
  }

  /**
   * Allows unrestricted access to objects from this bucket.
   *
   * IMPORTANT: This permission allows anyone to perform actions on S3 objects
   * in this bucket, which is useful for when you configure your bucket as a
   * website and want everyone to be able to read objects in the bucket without
   * needing to authenticate.
   *
   * Without arguments, this method will grant read ("s3:GetObject") access to
   * all objects ("*") in the bucket.
   *
   * The method returns the `iam.Grant` object, which can then be modified
   * as needed. For example, you can add a condition that will restrict access only
   * to an IPv4 range like this:
   *
   *     const grant = bucket.grantPublicAccess();
   *     grant.resourceStatement!.addCondition(‘IpAddress’, { “aws:SourceIp”: “54.240.143.0/24” });
   *
   * Note that if this `IBucket` refers to an existing bucket, possibly not
   * managed by CloudFormation, this method will have no effect, since it's
   * impossible to modify the policy of an existing bucket.
   *
   * @param keyPrefix the prefix of S3 object keys (e.g. `home/*`). Default is "*".
   * @param allowedActions the set of S3 actions to allow. Default is "s3:GetObject".
   */
  public grantPublicAccess(keyPrefix = '*', ...allowedActions: string[]) {
    if (this.disallowPublicAccess) {
      throw new Error("Cannot grant public access when 'blockPublicPolicy' is enabled");
    }

    allowedActions = allowedActions.length > 0 ? allowedActions : ['s3:GetObject'];

    return iam.Grant.addToPrincipalOrResource({
      actions: allowedActions,
      resourceArns: [this.arnForObjects(keyPrefix)],
      grantee: new iam.AnyPrincipal(),
      resource: this,
    });
  }

  /**
   * Adds a bucket notification event destination.
   * @param event The event to trigger the notification
   * @param dest The notification destination (Lambda, SNS Topic or SQS Queue)
   *
   * @param filters S3 object key filter rules to determine which objects
   * trigger this event. Each filter must include a `prefix` and/or `suffix`
   * that will be matched against the s3 object key. Refer to the S3 Developer Guide
   * for details about allowed filter rules.
   *
   * @see https://docs.aws.amazon.com/AmazonS3/latest/dev/NotificationHowTo.html#notification-how-to-filtering
   *
   * @example
   *
   *    declare const myLambda: lambda.Function;
   *    const bucket = new s3.Bucket(this, 'MyBucket');
   *    bucket.addEventNotification(s3.EventType.OBJECT_CREATED, new s3n.LambdaDestination(myLambda), {prefix: 'home/myusername/*'});
   *
   * @see
   * https://docs.aws.amazon.com/AmazonS3/latest/dev/NotificationHowTo.html
   */
  public addEventNotification(event: EventType, dest: IBucketNotificationDestination, ...filters: NotificationKeyFilter[]) {
    this.withNotifications(notifications => notifications.addNotification(event, dest, ...filters));
  }

  private withNotifications(cb: (notifications: BucketNotifications) => void) {
    if (!this.notifications) {
      this.notifications = new BucketNotifications(this, 'Notifications', {
        bucket: this,
        handlerRole: this.notificationsHandlerRole,
      });
    }
    cb(this.notifications);
  }

  /**
   * Subscribes a destination to receive notifications when an object is
   * created in the bucket. This is identical to calling
   * `onEvent(EventType.OBJECT_CREATED)`.
   *
   * @param dest The notification destination (see onEvent)
   * @param filters Filters (see onEvent)
   */
  public addObjectCreatedNotification(dest: IBucketNotificationDestination, ...filters: NotificationKeyFilter[]) {
    return this.addEventNotification(EventType.OBJECT_CREATED, dest, ...filters);
  }

  /**
   * Subscribes a destination to receive notifications when an object is
   * removed from the bucket. This is identical to calling
   * `onEvent(EventType.OBJECT_REMOVED)`.
   *
   * @param dest The notification destination (see onEvent)
   * @param filters Filters (see onEvent)
   */
  public addObjectRemovedNotification(dest: IBucketNotificationDestination, ...filters: NotificationKeyFilter[]) {
    return this.addEventNotification(EventType.OBJECT_REMOVED, dest, ...filters);
  }

  private get writeActions(): string[] {
    return [
      ...perms.BUCKET_DELETE_ACTIONS,
      ...this.putActions,
    ];
  }

  private get putActions(): string[] {
    return FeatureFlags.of(this).isEnabled(cxapi.S3_GRANT_WRITE_WITHOUT_ACL)
      ? perms.BUCKET_PUT_ACTIONS
      : perms.LEGACY_BUCKET_PUT_ACTIONS;
  }

  private urlJoin(...components: string[]): string {
    return components.reduce((result, component) => {
      if (result.endsWith('/')) {
        result = result.slice(0, -1);
      }
      if (component.startsWith('/')) {
        component = component.slice(1);
      }
      return `${result}/${component}`;
    });
  }

  private grant(
    grantee: iam.IGrantable,
    bucketActions: string[],
    keyActions: string[],
    resourceArn: string, ...otherResourceArns: string[]) {
    const resources = [resourceArn, ...otherResourceArns];

    const ret = iam.Grant.addToPrincipalOrResource({
      grantee,
      actions: bucketActions,
      resourceArns: resources,
      resource: this,
    });

    if (this.encryptionKey && keyActions && keyActions.length !== 0) {
      this.encryptionKey.grant(grantee, ...keyActions);
    }

    return ret;
  }
}

export interface BlockPublicAccessOptions {
  /**
   * Whether to block public ACLs
   *
   * @see https://docs.aws.amazon.com/AmazonS3/latest/dev/access-control-block-public-access.html#access-control-block-public-access-options
   */
  readonly blockPublicAcls?: boolean;

  /**
   * Whether to block public policy
   *
   * @see https://docs.aws.amazon.com/AmazonS3/latest/dev/access-control-block-public-access.html#access-control-block-public-access-options
   */
  readonly blockPublicPolicy?: boolean;

  /**
   * Whether to ignore public ACLs
   *
   * @see https://docs.aws.amazon.com/AmazonS3/latest/dev/access-control-block-public-access.html#access-control-block-public-access-options
   */
  readonly ignorePublicAcls?: boolean;

  /**
   * Whether to restrict public access
   *
   * @see https://docs.aws.amazon.com/AmazonS3/latest/dev/access-control-block-public-access.html#access-control-block-public-access-options
   */
  readonly restrictPublicBuckets?: boolean;
}

export class BlockPublicAccess {
  public static readonly BLOCK_ALL = new BlockPublicAccess({
    blockPublicAcls: true,
    blockPublicPolicy: true,
    ignorePublicAcls: true,
    restrictPublicBuckets: true,
  });

  public static readonly BLOCK_ACLS = new BlockPublicAccess({
    blockPublicAcls: true,
    ignorePublicAcls: true,
  });

  public blockPublicAcls: boolean | undefined;
  public blockPublicPolicy: boolean | undefined;
  public ignorePublicAcls: boolean | undefined;
  public restrictPublicBuckets: boolean | undefined;

  constructor(options: BlockPublicAccessOptions) {
    this.blockPublicAcls = options.blockPublicAcls;
    this.blockPublicPolicy = options.blockPublicPolicy;
    this.ignorePublicAcls = options.ignorePublicAcls;
    this.restrictPublicBuckets = options.restrictPublicBuckets;
  }
}

/**
 * Specifies a metrics configuration for the CloudWatch request metrics from an Amazon S3 bucket.
 */
export interface BucketMetrics {
  /**
   * The ID used to identify the metrics configuration.
   */
  readonly id: string;
  /**
   * The prefix that an object must have to be included in the metrics results.
   */
  readonly prefix?: string;
  /**
   * Specifies a list of tag filters to use as a metrics configuration filter.
   * The metrics configuration includes only objects that meet the filter's criteria.
   */
  readonly tagFilters?: { [tag: string]: any };
}

/**
 * All http request methods
 */
export enum HttpMethods {
  /**
   * The GET method requests a representation of the specified resource.
   */
  GET = 'GET',
  /**
   * The PUT method replaces all current representations of the target resource with the request payload.
   */
  PUT = 'PUT',
  /**
   * The HEAD method asks for a response identical to that of a GET request, but without the response body.
   */
  HEAD = 'HEAD',
  /**
   * The POST method is used to submit an entity to the specified resource, often causing a change in state or side effects on the server.
   */
  POST = 'POST',
  /**
   * The DELETE method deletes the specified resource.
   */
  DELETE = 'DELETE',
}

/**
 * Specifies a cross-origin access rule for an Amazon S3 bucket.
 */
export interface CorsRule {
  /**
   * A unique identifier for this rule.
   *
   * @default - No id specified.
   */
  readonly id?: string;
  /**
   * The time in seconds that your browser is to cache the preflight response for the specified resource.
   *
   * @default - No caching.
   */
  readonly maxAge?: number;
  /**
   * Headers that are specified in the Access-Control-Request-Headers header.
   *
   * @default - No headers allowed.
   */
  readonly allowedHeaders?: string[];
  /**
   * An HTTP method that you allow the origin to execute.
   */
  readonly allowedMethods: HttpMethods[];
  /**
   * One or more origins you want customers to be able to access the bucket from.
   */
  readonly allowedOrigins: string[];
  /**
   * One or more headers in the response that you want customers to be able to access from their applications.
   *
   * @default - No headers exposed.
   */
  readonly exposedHeaders?: string[];
}

/**
 * All http request methods
 */
export enum RedirectProtocol {
  HTTP = 'http',
  HTTPS = 'https',
}

/**
 * Specifies a redirect behavior of all requests to a website endpoint of a bucket.
 */
export interface RedirectTarget {
  /**
   * Name of the host where requests are redirected
   */
  readonly hostName: string;

  /**
   * Protocol to use when redirecting requests
   *
   * @default - The protocol used in the original request.
   */
  readonly protocol?: RedirectProtocol;
}

/**
 * All supported inventory list formats.
 */
export enum InventoryFormat {
  /**
   * Generate the inventory list as CSV.
   */
  CSV = 'CSV',
  /**
   * Generate the inventory list as Parquet.
   */
  PARQUET = 'Parquet',
  /**
   * Generate the inventory list as Parquet.
   */
  ORC = 'ORC',
}

/**
 * All supported inventory frequencies.
 */
export enum InventoryFrequency {
  /**
   * A report is generated every day.
   */
  DAILY = 'Daily',
  /**
   * A report is generated every Sunday (UTC timezone) after the initial report.
   */
  WEEKLY = 'Weekly'
}

/**
 * Inventory version support.
 */
export enum InventoryObjectVersion {
  /**
   * Includes all versions of each object in the report.
   */
  ALL = 'All',
  /**
   * Includes only the current version of each object in the report.
   */
  CURRENT = 'Current',
}

/**
 * The destination of the inventory.
 */
export interface InventoryDestination {
  /**
   * Bucket where all inventories will be saved in.
   */
  readonly bucket: IBucket;
  /**
   * The prefix to be used when saving the inventory.
   *
   * @default - No prefix.
   */
  readonly prefix?: string;
  /**
   * The account ID that owns the destination S3 bucket.
   * If no account ID is provided, the owner is not validated before exporting data.
   * It's recommended to set an account ID to prevent problems if the destination bucket ownership changes.
   *
   * @default - No account ID.
   */
  readonly bucketOwner?: string;
}

/**
 * Specifies the inventory configuration of an S3 Bucket.
 *
 * @see https://docs.aws.amazon.com/AmazonS3/latest/dev/storage-inventory.html
 */
export interface Inventory {
  /**
   * The destination of the inventory.
   */
  readonly destination: InventoryDestination;
  /**
   * The inventory will only include objects that meet the prefix filter criteria.
   *
   * @default - No objects prefix
   */
  readonly objectsPrefix?: string;
  /**
   * The format of the inventory.
   *
   * @default InventoryFormat.CSV
   */
  readonly format?: InventoryFormat;
  /**
   * Whether the inventory is enabled or disabled.
   *
   * @default true
   */
  readonly enabled?: boolean;
  /**
   * The inventory configuration ID.
   *
   * @default - generated ID.
   */
  readonly inventoryId?: string;
  /**
   * Frequency at which the inventory should be generated.
   *
   * @default InventoryFrequency.WEEKLY
   */
  readonly frequency?: InventoryFrequency;
  /**
   * If the inventory should contain all the object versions or only the current one.
   *
   * @default InventoryObjectVersion.ALL
   */
  readonly includeObjectVersions?: InventoryObjectVersion;
  /**
   * A list of optional fields to be included in the inventory result.
   *
   * @default - No optional fields.
   */
  readonly optionalFields?: string[];
}
/**
   * The ObjectOwnership of the bucket.
   *
   * @see https://docs.aws.amazon.com/AmazonS3/latest/dev/about-object-ownership.html
   *
   */
export enum ObjectOwnership {
  /**
   * ACLs are disabled, and the bucket owner automatically owns
   * and has full control over every object in the bucket.
   * ACLs no longer affect permissions to data in the S3 bucket.
   * The bucket uses policies to define access control.
   */
  BUCKET_OWNER_ENFORCED = 'BucketOwnerEnforced',
  /**
   * Objects uploaded to the bucket change ownership to the bucket owner .
   */
  BUCKET_OWNER_PREFERRED = 'BucketOwnerPreferred',
  /**
   * The uploading account will own the object.
   */
  OBJECT_WRITER = 'ObjectWriter',
}
/**
 * The intelligent tiering configuration.
 */
export interface IntelligentTieringConfiguration {
  /**
   * Configuration name
   */
  readonly name: string;


  /**
   * Add a filter to limit the scope of this configuration to a single prefix.
   *
   * @default this configuration will apply to **all** objects in the bucket.
   */
  readonly prefix?: string;

  /**
   * You can limit the scope of this rule to the key value pairs added below.
   *
   * @default No filtering will be performed on tags
   */
  readonly tags?: Tag[];

  /**
   * When enabled, Intelligent-Tiering will automatically move objects that
   * haven’t been accessed for a minimum of 90 days to the Archive Access tier.
   *
   * @default Objects will not move to Glacier
   */
  readonly archiveAccessTierTime?: Duration;

  /**
   * When enabled, Intelligent-Tiering will automatically move objects that
   * haven’t been accessed for a minimum of 180 days to the Deep Archive Access
   * tier.
   *
   * @default Objects will not move to Glacier Deep Access
   */
  readonly deepArchiveAccessTierTime?: Duration;
}

export interface BucketProps {
  /**
   * The kind of server-side encryption to apply to this bucket.
   *
   * If you choose KMS, you can specify a KMS key via `encryptionKey`. If
   * encryption key is not specified, a key will automatically be created.
   *
   * @default - `Kms` if `encryptionKey` is specified, or `Unencrypted` otherwise.
   */
  readonly encryption?: BucketEncryption;

  /**
   * External KMS key to use for bucket encryption.
   *
   * The 'encryption' property must be either not specified or set to "Kms".
   * An error will be emitted if encryption is set to "Unencrypted" or
   * "Managed".
   *
   * @default - If encryption is set to "Kms" and this property is undefined,
   * a new KMS key will be created and associated with this bucket.
   */
  readonly encryptionKey?: kms.IKey;

  /**
  * Enforces SSL for requests. S3.5 of the AWS Foundational Security Best Practices Regarding S3.
  * @see https://docs.aws.amazon.com/config/latest/developerguide/s3-bucket-ssl-requests-only.html
  *
  * @default false
  */
  readonly enforceSSL?: boolean;

  /**
   * Specifies whether Amazon S3 should use an S3 Bucket Key with server-side
   * encryption using KMS (SSE-KMS) for new objects in the bucket.
   *
   * Only relevant, when Encryption is set to {@link BucketEncryption.KMS}
   *
   * @default - false
   */
  readonly bucketKeyEnabled?: boolean;

  /**
   * Physical name of this bucket.
   *
   * @default - Assigned by CloudFormation (recommended).
   */
  readonly bucketName?: string;

  /**
   * Policy to apply when the bucket is removed from this stack.
   *
   * @default - The bucket will be orphaned.
   */
  readonly removalPolicy?: RemovalPolicy;

  /**
   * Whether all objects should be automatically deleted when the bucket is
   * removed from the stack or when the stack is deleted.
   *
   * Requires the `removalPolicy` to be set to `RemovalPolicy.DESTROY`.
   *
   * **Warning** if you have deployed a bucket with `autoDeleteObjects: true`,
   * switching this to `false` in a CDK version *before* `1.126.0` will lead to
   * all objects in the bucket being deleted. Be sure to update your bucket resources
   * by deploying with CDK version `1.126.0` or later **before** switching this value to `false`.
   *
   * @default false
   */
  readonly autoDeleteObjects?: boolean;

  /**
   * Whether this bucket should have versioning turned on or not.
   *
   * @default false
   */
  readonly versioned?: boolean;

  /**
   * Rules that define how Amazon S3 manages objects during their lifetime.
   *
   * @default - No lifecycle rules.
   */
  readonly lifecycleRules?: LifecycleRule[];

  /**
   * The name of the index document (e.g. "index.html") for the website. Enables static website
   * hosting for this bucket.
   *
   * @default - No index document.
   */
  readonly websiteIndexDocument?: string;

  /**
   * The name of the error document (e.g. "404.html") for the website.
   * `websiteIndexDocument` must also be set if this is set.
   *
   * @default - No error document.
   */
  readonly websiteErrorDocument?: string;

  /**
   * Specifies the redirect behavior of all requests to a website endpoint of a bucket.
   *
   * If you specify this property, you can't specify "websiteIndexDocument", "websiteErrorDocument" nor , "websiteRoutingRules".
   *
   * @default - No redirection.
   */
  readonly websiteRedirect?: RedirectTarget;

  /**
   * Rules that define when a redirect is applied and the redirect behavior
   *
   * @default - No redirection rules.
   */
  readonly websiteRoutingRules?: RoutingRule[];

  /**
   * Specifies a canned ACL that grants predefined permissions to the bucket.
   *
   * @default BucketAccessControl.PRIVATE
   */
  readonly accessControl?: BucketAccessControl;

  /**
   * Grants public read access to all objects in the bucket.
   * Similar to calling `bucket.grantPublicAccess()`
   *
   * @default false
   */
  readonly publicReadAccess?: boolean;

  /**
   * The block public access configuration of this bucket.
   *
   * @see https://docs.aws.amazon.com/AmazonS3/latest/dev/access-control-block-public-access.html
   *
   *
   * @default - CloudFormation defaults will apply. New buckets and objects don't allow public access, but users can modify bucket policies or object permissions to allow public access
   */
  readonly blockPublicAccess?: BlockPublicAccess;

  /**
   * The metrics configuration of this bucket.
   *
   * @see https://docs.aws.amazon.com/AWSCloudFormation/latest/UserGuide/aws-properties-s3-bucket-metricsconfiguration.html
   *
   * @default - No metrics configuration.
   */
  readonly metrics?: BucketMetrics[];

  /**
   * The CORS configuration of this bucket.
   *
   * @see https://docs.aws.amazon.com/AWSCloudFormation/latest/UserGuide/aws-properties-s3-bucket-cors.html
   *
   * @default - No CORS configuration.
   */
  readonly cors?: CorsRule[];

  /**
   * Destination bucket for the server access logs.
   * @default - If "serverAccessLogsPrefix" undefined - access logs disabled, otherwise - log to current bucket.
   */
  readonly serverAccessLogsBucket?: IBucket;

  /**
   * Optional log file prefix to use for the bucket's access logs.
   * If defined without "serverAccessLogsBucket", enables access logs to current bucket with this prefix.
   * @default - No log file prefix
   */
  readonly serverAccessLogsPrefix?: string;

  /**
   * The inventory configuration of the bucket.
   *
   * @see https://docs.aws.amazon.com/AmazonS3/latest/dev/storage-inventory.html
   *
   * @default - No inventory configuration
   */
  readonly inventories?: Inventory[];
  /**
   * The objectOwnership of the bucket.
   *
   * @see https://docs.aws.amazon.com/AmazonS3/latest/dev/about-object-ownership.html
   *
   * @default - No ObjectOwnership configuration, uploading account will own the object.
   *
   */
  readonly objectOwnership?: ObjectOwnership;

  /**
   * Whether this bucket should have transfer acceleration turned on or not.
   *
   * @default false
   */
  readonly transferAcceleration?: boolean;

  /**
   * The role to be used by the notifications handler
   *
   * @default - a new role will be created.
   */
  readonly notificationsHandlerRole?: iam.IRole;

  /**
   * Inteligent Tiering Configurations
   *
   * @see https://docs.aws.amazon.com/AmazonS3/latest/userguide/intelligent-tiering.html
   *
   * @default No Intelligent Tiiering Configurations.
   */
  readonly intelligentTieringConfigurations?: IntelligentTieringConfiguration[];
}


/**
 * Tag
 */
export interface Tag {

  /**
   * key to e tagged
   */
  readonly key: string;
  /**
   * additional value
   */
  readonly value: string;
}

/**
 * An S3 bucket with associated policy objects
 *
 * This bucket does not yet have all features that exposed by the underlying
 * BucketResource.
 */
export class Bucket extends BucketBase {

  public static fromBucketArn(scope: Construct, id: string, bucketArn: string): IBucket {
    return Bucket.fromBucketAttributes(scope, id, { bucketArn });
  }

  public static fromBucketName(scope: Construct, id: string, bucketName: string): IBucket {
    return Bucket.fromBucketAttributes(scope, id, { bucketName });
  }

  /**
   * Creates a Bucket construct that represents an external bucket.
   *
   * @param scope The parent creating construct (usually `this`).
   * @param id The construct's name.
   * @param attrs A `BucketAttributes` object. Can be obtained from a call to
   * `bucket.export()` or manually created.
   */
  public static fromBucketAttributes(scope: Construct, id: string, attrs: BucketAttributes): IBucket {
    const stack = Stack.of(scope);
    const region = attrs.region ?? stack.region;
    const urlSuffix = stack.urlSuffix;

    const bucketName = parseBucketName(scope, attrs);
    if (!bucketName) {
      throw new Error('Bucket name is required');
    }
    Bucket.validateBucketName(bucketName);

    const newUrlFormat = attrs.bucketWebsiteNewUrlFormat === undefined
      ? false
      : attrs.bucketWebsiteNewUrlFormat;

    const websiteDomain = newUrlFormat
      ? `${bucketName}.s3-website.${region}.${urlSuffix}`
      : `${bucketName}.s3-website-${region}.${urlSuffix}`;

    class Import extends BucketBase {
      public readonly bucketName = bucketName!;
      public readonly bucketArn = parseBucketArn(scope, attrs);
      public readonly bucketDomainName = attrs.bucketDomainName || `${bucketName}.s3.${urlSuffix}`;
      public readonly bucketWebsiteUrl = attrs.bucketWebsiteUrl || `http://${websiteDomain}`;
      public readonly bucketWebsiteDomainName = attrs.bucketWebsiteUrl ? Fn.select(2, Fn.split('/', attrs.bucketWebsiteUrl)) : websiteDomain;
      public readonly bucketRegionalDomainName = attrs.bucketRegionalDomainName || `${bucketName}.s3.${region}.${urlSuffix}`;
      public readonly bucketDualStackDomainName = attrs.bucketDualStackDomainName || `${bucketName}.s3.dualstack.${region}.${urlSuffix}`;
      public readonly bucketWebsiteNewUrlFormat = newUrlFormat;
      public readonly encryptionKey = attrs.encryptionKey;
      public readonly isWebsite = attrs.isWebsite ?? false;
      public policy?: BucketPolicy = undefined;
      protected autoCreatePolicy = false;
      protected disallowPublicAccess = false;
      protected notificationsHandlerRole = attrs.notificationsHandlerRole;

      /**
       * Exports this bucket from the stack.
       */
      public export() {
        return attrs;
      }
    }

    return new Import(scope, id, {
      account: attrs.account,
      region: attrs.region,
    });
  }

  /**
   * Thrown an exception if the given bucket name is not valid.
   *
   * @param physicalName name of the bucket.
   */
  public static validateBucketName(physicalName: string): void {
    const bucketName = physicalName;
    if (!bucketName || Token.isUnresolved(bucketName)) {
      // the name is a late-bound value, not a defined string,
      // so skip validation
      return;
    }

    const errors: string[] = [];

    // Rules codified from https://docs.aws.amazon.com/AmazonS3/latest/dev/BucketRestrictions.html
    if (bucketName.length < 3 || bucketName.length > 63) {
      errors.push('Bucket name must be at least 3 and no more than 63 characters');
    }
    const charsetMatch = bucketName.match(/[^a-z0-9.-]/);
    if (charsetMatch) {
      errors.push('Bucket name must only contain lowercase characters and the symbols, period (.) and dash (-) '
        + `(offset: ${charsetMatch.index})`);
    }
    if (!/[a-z0-9]/.test(bucketName.charAt(0))) {
      errors.push('Bucket name must start and end with a lowercase character or number '
        + '(offset: 0)');
    }
    if (!/[a-z0-9]/.test(bucketName.charAt(bucketName.length - 1))) {
      errors.push('Bucket name must start and end with a lowercase character or number '
        + `(offset: ${bucketName.length - 1})`);
    }
    const consecSymbolMatch = bucketName.match(/\.-|-\.|\.\./);
    if (consecSymbolMatch) {
      errors.push('Bucket name must not have dash next to period, or period next to dash, or consecutive periods '
        + `(offset: ${consecSymbolMatch.index})`);
    }
    if (/^\d{1,3}\.\d{1,3}\.\d{1,3}\.\d{1,3}$/.test(bucketName)) {
      errors.push('Bucket name must not resemble an IP address');
    }

    if (errors.length > 0) {
      throw new Error(`Invalid S3 bucket name (value: ${bucketName})${EOL}${errors.join(EOL)}`);
    }
  }

  public readonly bucketArn: string;
  public readonly bucketName: string;
  public readonly bucketDomainName: string;
  public readonly bucketWebsiteUrl: string;
  public readonly bucketWebsiteDomainName: string;
  public readonly bucketDualStackDomainName: string;
  public readonly bucketRegionalDomainName: string;

  public readonly encryptionKey?: kms.IKey;
  public readonly isWebsite?: boolean;
  public policy?: BucketPolicy;
  protected autoCreatePolicy = true;
  protected disallowPublicAccess?: boolean;
  private accessControl?: BucketAccessControl;
  private readonly lifecycleRules: LifecycleRule[] = [];
  private readonly versioned?: boolean;
  private readonly metrics: BucketMetrics[] = [];
  private readonly cors: CorsRule[] = [];
  private readonly inventories: Inventory[] = [];
  private readonly _resource: CfnBucket;

  constructor(scope: Construct, id: string, props: BucketProps = {}) {
    super(scope, id, {
      physicalName: props.bucketName,
    });

    this.notificationsHandlerRole = props.notificationsHandlerRole;

    const { bucketEncryption, encryptionKey } = this.parseEncryption(props);

    Bucket.validateBucketName(this.physicalName);

    const websiteConfiguration = this.renderWebsiteConfiguration(props);
    this.isWebsite = (websiteConfiguration !== undefined);

    const resource = new CfnBucket(this, 'Resource', {
      bucketName: this.physicalName,
      bucketEncryption,
      versioningConfiguration: props.versioned ? { status: 'Enabled' } : undefined,
      lifecycleConfiguration: Lazy.any({ produce: () => this.parseLifecycleConfiguration() }),
      websiteConfiguration,
      publicAccessBlockConfiguration: props.blockPublicAccess,
      metricsConfigurations: Lazy.any({ produce: () => this.parseMetricConfiguration() }),
      corsConfiguration: Lazy.any({ produce: () => this.parseCorsConfiguration() }),
      accessControl: Lazy.string({ produce: () => this.accessControl }),
      loggingConfiguration: this.parseServerAccessLogs(props),
      inventoryConfigurations: Lazy.any({ produce: () => this.parseInventoryConfiguration() }),
      ownershipControls: this.parseOwnershipControls(props),
      accelerateConfiguration: props.transferAcceleration ? { accelerationStatus: 'Enabled' } : undefined,
      intelligentTieringConfigurations: this.parseTieringConfig(props),
    });
    this._resource = resource;

    resource.applyRemovalPolicy(props.removalPolicy);

    this.versioned = props.versioned;
    this.encryptionKey = encryptionKey;

    this.bucketName = this.getResourceNameAttribute(resource.ref);
    this.bucketArn = this.getResourceArnAttribute(resource.attrArn, {
      region: '',
      account: '',
      service: 's3',
      resource: this.physicalName,
    });

    this.bucketDomainName = resource.attrDomainName;
    this.bucketWebsiteUrl = resource.attrWebsiteUrl;
    this.bucketWebsiteDomainName = Fn.select(2, Fn.split('/', this.bucketWebsiteUrl));
    this.bucketDualStackDomainName = resource.attrDualStackDomainName;
    this.bucketRegionalDomainName = resource.attrRegionalDomainName;

    this.disallowPublicAccess = props.blockPublicAccess && props.blockPublicAccess.blockPublicPolicy;
    this.accessControl = props.accessControl;

    // Enforce AWS Foundational Security Best Practice
    if (props.enforceSSL) {
      this.enforceSSLStatement();
    }

    if (props.serverAccessLogsBucket instanceof Bucket) {
      props.serverAccessLogsBucket.allowLogDelivery();
    }

    for (const inventory of props.inventories ?? []) {
      this.addInventory(inventory);
    }

    // Add all bucket metric configurations rules
    (props.metrics || []).forEach(this.addMetric.bind(this));
    // Add all cors configuration rules
    (props.cors || []).forEach(this.addCorsRule.bind(this));

    // Add all lifecycle rules
    (props.lifecycleRules || []).forEach(this.addLifecycleRule.bind(this));

    if (props.publicReadAccess) {
      this.grantPublicAccess();
    }

    if (props.autoDeleteObjects) {
      if (props.removalPolicy !== RemovalPolicy.DESTROY) {
        throw new Error('Cannot use \'autoDeleteObjects\' property on a bucket without setting removal policy to \'DESTROY\'.');
      }

      this.enableAutoDeleteObjects();
    }
  }

  /**
   * Add a lifecycle rule to the bucket
   *
   * @param rule The rule to add
   */
  public addLifecycleRule(rule: LifecycleRule) {
    if ((rule.noncurrentVersionExpiration !== undefined
      || (rule.noncurrentVersionTransitions && rule.noncurrentVersionTransitions.length > 0))
      && !this.versioned) {
      throw new Error("Cannot use 'noncurrent' rules on a nonversioned bucket");
    }

    this.lifecycleRules.push(rule);
  }

  /**
   * Adds a metrics configuration for the CloudWatch request metrics from the bucket.
   *
   * @param metric The metric configuration to add
   */
  public addMetric(metric: BucketMetrics) {
    this.metrics.push(metric);
  }

  /**
   * Adds a cross-origin access configuration for objects in an Amazon S3 bucket
   *
   * @param rule The CORS configuration rule to add
   */
  public addCorsRule(rule: CorsRule) {
    this.cors.push(rule);
  }

  /**
   * Add an inventory configuration.
   *
   * @param inventory configuration to add
   */
  public addInventory(inventory: Inventory): void {
    this.inventories.push(inventory);
  }

  /**
   * Adds an iam statement to enforce SSL requests only.
   */
  private enforceSSLStatement() {
    const statement = new iam.PolicyStatement({
      actions: ['s3:*'],
      conditions: {
        Bool: { 'aws:SecureTransport': 'false' },
      },
      effect: iam.Effect.DENY,
      resources: [
        this.bucketArn,
        this.arnForObjects('*'),
      ],
      principals: [new iam.AnyPrincipal()],
    });
    this.addToResourcePolicy(statement);
  }

  /**
   * Set up key properties and return the Bucket encryption property from the
   * user's configuration.
   */
  private parseEncryption(props: BucketProps): {
    bucketEncryption?: CfnBucket.BucketEncryptionProperty,
    encryptionKey?: kms.IKey
  } {

    // default based on whether encryptionKey is specified
    let encryptionType = props.encryption;
    if (encryptionType === undefined) {
      encryptionType = props.encryptionKey ? BucketEncryption.KMS : BucketEncryption.UNENCRYPTED;
    }

    // if encryption key is set, encryption must be set to KMS.
    if (encryptionType !== BucketEncryption.KMS && props.encryptionKey) {
      throw new Error(`encryptionKey is specified, so 'encryption' must be set to KMS (value: ${encryptionType})`);
    }

    // if bucketKeyEnabled is set, encryption must be set to KMS.
    if (props.bucketKeyEnabled && encryptionType !== BucketEncryption.KMS) {
      throw new Error(`bucketKeyEnabled is specified, so 'encryption' must be set to KMS (value: ${encryptionType})`);
    }

    if (encryptionType === BucketEncryption.UNENCRYPTED) {
      return { bucketEncryption: undefined, encryptionKey: undefined };
    }

    if (encryptionType === BucketEncryption.KMS) {
      const encryptionKey = props.encryptionKey || new kms.Key(this, 'Key', {
        description: `Created by ${this.node.path}`,
      });

      const bucketEncryption = {
        serverSideEncryptionConfiguration: [
          {
            bucketKeyEnabled: props.bucketKeyEnabled,
            serverSideEncryptionByDefault: {
              sseAlgorithm: 'aws:kms',
              kmsMasterKeyId: encryptionKey.keyArn,
            },
          },
        ],
      };
      return { encryptionKey, bucketEncryption };
    }

    if (encryptionType === BucketEncryption.S3_MANAGED) {
      const bucketEncryption = {
        serverSideEncryptionConfiguration: [
          { serverSideEncryptionByDefault: { sseAlgorithm: 'AES256' } },
        ],
      };

      return { bucketEncryption };
    }

    if (encryptionType === BucketEncryption.KMS_MANAGED) {
      const bucketEncryption = {
        serverSideEncryptionConfiguration: [
          { serverSideEncryptionByDefault: { sseAlgorithm: 'aws:kms' } },
        ],
      };
      return { bucketEncryption };
    }

    throw new Error(`Unexpected 'encryptionType': ${encryptionType}`);
  }

  /**
   * Parse the lifecycle configuration out of the bucket props
   * @param props Par
   */
  private parseLifecycleConfiguration(): CfnBucket.LifecycleConfigurationProperty | undefined {
    if (!this.lifecycleRules || this.lifecycleRules.length === 0) {
      return undefined;
    }

    const self = this;

    return { rules: this.lifecycleRules.map(parseLifecycleRule) };

    function parseLifecycleRule(rule: LifecycleRule): CfnBucket.RuleProperty {
      const enabled = rule.enabled ?? true;

      const x: CfnBucket.RuleProperty = {
        // eslint-disable-next-line max-len
        abortIncompleteMultipartUpload: rule.abortIncompleteMultipartUploadAfter !== undefined ? { daysAfterInitiation: rule.abortIncompleteMultipartUploadAfter.toDays() } : undefined,
        expirationDate: rule.expirationDate,
        expirationInDays: rule.expiration?.toDays(),
        id: rule.id,
        noncurrentVersionExpirationInDays: rule.noncurrentVersionExpiration && rule.noncurrentVersionExpiration.toDays(),
        noncurrentVersionTransitions: mapOrUndefined(rule.noncurrentVersionTransitions, t => ({
          storageClass: t.storageClass.value,
          transitionInDays: t.transitionAfter.toDays(),
          newerNoncurrentVersions: t.noncurrentVersionsToRetain,
        })),
        prefix: rule.prefix,
        status: enabled ? 'Enabled' : 'Disabled',
        transitions: mapOrUndefined(rule.transitions, t => ({
          storageClass: t.storageClass.value,
          transitionDate: t.transitionDate,
          transitionInDays: t.transitionAfter && t.transitionAfter.toDays(),
        })),
        expiredObjectDeleteMarker: rule.expiredObjectDeleteMarker,
        tagFilters: self.parseTagFilters(rule.tagFilters),
      };

      return x;
    }
  }

  private parseServerAccessLogs(props: BucketProps): CfnBucket.LoggingConfigurationProperty | undefined {
    if (!props.serverAccessLogsBucket && !props.serverAccessLogsPrefix) {
      return undefined;
    }

    return {
      destinationBucketName: props.serverAccessLogsBucket?.bucketName,
      logFilePrefix: props.serverAccessLogsPrefix,
    };
  }

  private parseMetricConfiguration(): CfnBucket.MetricsConfigurationProperty[] | undefined {
    if (!this.metrics || this.metrics.length === 0) {
      return undefined;
    }

    const self = this;

    return this.metrics.map(parseMetric);

    function parseMetric(metric: BucketMetrics): CfnBucket.MetricsConfigurationProperty {
      return {
        id: metric.id,
        prefix: metric.prefix,
        tagFilters: self.parseTagFilters(metric.tagFilters),
      };
    }
  }

  private parseCorsConfiguration(): CfnBucket.CorsConfigurationProperty | undefined {
    if (!this.cors || this.cors.length === 0) {
      return undefined;
    }

    return { corsRules: this.cors.map(parseCors) };

    function parseCors(rule: CorsRule): CfnBucket.CorsRuleProperty {
      return {
        id: rule.id,
        maxAge: rule.maxAge,
        allowedHeaders: rule.allowedHeaders,
        allowedMethods: rule.allowedMethods,
        allowedOrigins: rule.allowedOrigins,
        exposedHeaders: rule.exposedHeaders,
      };
    }
  }

  private parseTagFilters(tagFilters?: { [tag: string]: any }) {
    if (!tagFilters || tagFilters.length === 0) {
      return undefined;
    }

    return Object.keys(tagFilters).map(tag => ({
      key: tag,
      value: tagFilters[tag],
    }));
  }

  private parseOwnershipControls({ objectOwnership }: BucketProps): CfnBucket.OwnershipControlsProperty | undefined {
    if (!objectOwnership) {
      return undefined;
    }
    return {
      rules: [{
        objectOwnership,
      }],
    };
  }

  private parseTieringConfig({ intelligentTieringConfigurations }: BucketProps): CfnBucket.IntelligentTieringConfigurationProperty[] | undefined {
    if (!intelligentTieringConfigurations) {
      return undefined;
    }

    return intelligentTieringConfigurations.map(config => {
      const tierings = [];
      if (config.archiveAccessTierTime) {
        tierings.push({
          accessTier: 'ARCHIVE_ACCESS',
          days: config.archiveAccessTierTime.toDays({ integral: true }),
        });
      }
      if (config.deepArchiveAccessTierTime) {
        tierings.push({
          accessTier: 'DEEP_ARCHIVE_ACCESS',
          days: config.deepArchiveAccessTierTime.toDays({ integral: true }),
        });
      }
      return {
        id: config.name,
        prefix: config.prefix,
        status: 'Enabled',
        tagFilters: config.tags,
        tierings: tierings,
      };
    });
  }

  private renderWebsiteConfiguration(props: BucketProps): CfnBucket.WebsiteConfigurationProperty | undefined {
    if (!props.websiteErrorDocument && !props.websiteIndexDocument && !props.websiteRedirect && !props.websiteRoutingRules) {
      return undefined;
    }

    if (props.websiteErrorDocument && !props.websiteIndexDocument) {
      throw new Error('"websiteIndexDocument" is required if "websiteErrorDocument" is set');
    }

    if (props.websiteRedirect && (props.websiteErrorDocument || props.websiteIndexDocument || props.websiteRoutingRules)) {
      throw new Error('"websiteIndexDocument", "websiteErrorDocument" and, "websiteRoutingRules" cannot be set if "websiteRedirect" is used');
    }

    const routingRules = props.websiteRoutingRules ? props.websiteRoutingRules.map<CfnBucket.RoutingRuleProperty>((rule) => {
      if (rule.condition && !rule.condition.httpErrorCodeReturnedEquals && !rule.condition.keyPrefixEquals) {
        throw new Error('The condition property cannot be an empty object');
      }

      return {
        redirectRule: {
          hostName: rule.hostName,
          httpRedirectCode: rule.httpRedirectCode,
          protocol: rule.protocol,
          replaceKeyWith: rule.replaceKey && rule.replaceKey.withKey,
          replaceKeyPrefixWith: rule.replaceKey && rule.replaceKey.prefixWithKey,
        },
        routingRuleCondition: rule.condition,
      };
    }) : undefined;

    return {
      indexDocument: props.websiteIndexDocument,
      errorDocument: props.websiteErrorDocument,
      redirectAllRequestsTo: props.websiteRedirect,
      routingRules,
    };
  }

  /**
   * Allows the LogDelivery group to write, fails if ACL was set differently.
   *
   * @see
   * https://docs.aws.amazon.com/AmazonS3/latest/dev/acl-overview.html#canned-acl
   */
  private allowLogDelivery() {
    if (this.accessControl && this.accessControl !== BucketAccessControl.LOG_DELIVERY_WRITE) {
      throw new Error("Cannot enable log delivery to this bucket because the bucket's ACL has been set and can't be changed");
    }

    this.accessControl = BucketAccessControl.LOG_DELIVERY_WRITE;
  }

  private parseInventoryConfiguration(): CfnBucket.InventoryConfigurationProperty[] | undefined {
    if (!this.inventories || this.inventories.length === 0) {
      return undefined;
    }

    return this.inventories.map((inventory, index) => {
      const format = inventory.format ?? InventoryFormat.CSV;
      const frequency = inventory.frequency ?? InventoryFrequency.WEEKLY;
      const id = inventory.inventoryId ?? `${this.node.id}Inventory${index}`;

      if (inventory.destination.bucket instanceof Bucket) {
        inventory.destination.bucket.addToResourcePolicy(new iam.PolicyStatement({
          effect: iam.Effect.ALLOW,
          actions: ['s3:PutObject'],
          resources: [
            inventory.destination.bucket.bucketArn,
            inventory.destination.bucket.arnForObjects(`${inventory.destination.prefix ?? ''}*`),
          ],
          principals: [new iam.ServicePrincipal('s3.amazonaws.com')],
          conditions: {
            ArnLike: {
              'aws:SourceArn': this.bucketArn,
            },
          },
        }));
      }

      return {
        id,
        destination: {
          bucketArn: inventory.destination.bucket.bucketArn,
          bucketAccountId: inventory.destination.bucketOwner,
          prefix: inventory.destination.prefix,
          format,
        },
        enabled: inventory.enabled ?? true,
        includedObjectVersions: inventory.includeObjectVersions ?? InventoryObjectVersion.ALL,
        scheduleFrequency: frequency,
        optionalFields: inventory.optionalFields,
        prefix: inventory.objectsPrefix,
      };
    });
  }

  private enableAutoDeleteObjects() {
    const provider = CustomResourceProvider.getOrCreateProvider(this, AUTO_DELETE_OBJECTS_RESOURCE_TYPE, {
      codeDirectory: path.join(__dirname, 'auto-delete-objects-handler'),
      runtime: CustomResourceProviderRuntime.NODEJS_12_X,
      description: `Lambda function for auto-deleting objects in ${this.bucketName} S3 bucket.`,
    });

    // Use a bucket policy to allow the custom resource to delete
    // objects in the bucket
    this.addToResourcePolicy(new iam.PolicyStatement({
      actions: [
        // list objects
        ...perms.BUCKET_READ_METADATA_ACTIONS,
        ...perms.BUCKET_DELETE_ACTIONS, // and then delete them
      ],
      resources: [
        this.bucketArn,
        this.arnForObjects('*'),
      ],
      principals: [new iam.ArnPrincipal(provider.roleArn)],
    }));

    const customResource = new CustomResource(this, 'AutoDeleteObjectsCustomResource', {
      resourceType: AUTO_DELETE_OBJECTS_RESOURCE_TYPE,
      serviceToken: provider.serviceToken,
      properties: {
        BucketName: this.bucketName,
      },
    });

    // Ensure bucket policy is deleted AFTER the custom resource otherwise
    // we don't have permissions to list and delete in the bucket.
    // (add a `if` to make TS happy)
    if (this.policy) {
      customResource.node.addDependency(this.policy);
    }

    // We also tag the bucket to record the fact that we want it autodeleted.
    // The custom resource will check this tag before actually doing the delete.
    // Because tagging and untagging will ALWAYS happen before the CR is deleted,
    // we can set `autoDeleteObjects: false` without the removal of the CR emptying
    // the bucket as a side effect.
    Tags.of(this._resource).add(AUTO_DELETE_OBJECTS_TAG, 'true');
  }
}

/**
 * What kind of server-side encryption to apply to this bucket
 */
export enum BucketEncryption {
  /**
   * Objects in the bucket are not encrypted.
   */
  UNENCRYPTED = 'NONE',

  /**
   * Server-side KMS encryption with a master key managed by KMS.
   */
  KMS_MANAGED = 'MANAGED',

  /**
   * Server-side encryption with a master key managed by S3.
   */
  S3_MANAGED = 'S3MANAGED',

  /**
   * Server-side encryption with a KMS key managed by the user.
   * If `encryptionKey` is specified, this key will be used, otherwise, one will be defined.
   */
  KMS = 'KMS',
}

/**
 * Notification event types.
 * @link https://docs.aws.amazon.com/AmazonS3/latest/userguide/notification-how-to-event-types-and-destinations.html#supported-notification-event-types
 */
export enum EventType {
  /**
   * Amazon S3 APIs such as PUT, POST, and COPY can create an object. Using
   * these event types, you can enable notification when an object is created
   * using a specific API, or you can use the s3:ObjectCreated:* event type to
   * request notification regardless of the API that was used to create an
   * object.
   */
  OBJECT_CREATED = 's3:ObjectCreated:*',

  /**
   * Amazon S3 APIs such as PUT, POST, and COPY can create an object. Using
   * these event types, you can enable notification when an object is created
   * using a specific API, or you can use the s3:ObjectCreated:* event type to
   * request notification regardless of the API that was used to create an
   * object.
   */
  OBJECT_CREATED_PUT = 's3:ObjectCreated:Put',

  /**
   * Amazon S3 APIs such as PUT, POST, and COPY can create an object. Using
   * these event types, you can enable notification when an object is created
   * using a specific API, or you can use the s3:ObjectCreated:* event type to
   * request notification regardless of the API that was used to create an
   * object.
   */
  OBJECT_CREATED_POST = 's3:ObjectCreated:Post',

  /**
   * Amazon S3 APIs such as PUT, POST, and COPY can create an object. Using
   * these event types, you can enable notification when an object is created
   * using a specific API, or you can use the s3:ObjectCreated:* event type to
   * request notification regardless of the API that was used to create an
   * object.
   */
  OBJECT_CREATED_COPY = 's3:ObjectCreated:Copy',

  /**
   * Amazon S3 APIs such as PUT, POST, and COPY can create an object. Using
   * these event types, you can enable notification when an object is created
   * using a specific API, or you can use the s3:ObjectCreated:* event type to
   * request notification regardless of the API that was used to create an
   * object.
   */
  OBJECT_CREATED_COMPLETE_MULTIPART_UPLOAD = 's3:ObjectCreated:CompleteMultipartUpload',

  /**
   * By using the ObjectRemoved event types, you can enable notification when
   * an object or a batch of objects is removed from a bucket.
   *
   * You can request notification when an object is deleted or a versioned
   * object is permanently deleted by using the s3:ObjectRemoved:Delete event
   * type. Or you can request notification when a delete marker is created for
   * a versioned object by using s3:ObjectRemoved:DeleteMarkerCreated. For
   * information about deleting versioned objects, see Deleting Object
   * Versions. You can also use a wildcard s3:ObjectRemoved:* to request
   * notification anytime an object is deleted.
   *
   * You will not receive event notifications from automatic deletes from
   * lifecycle policies or from failed operations.
   */
  OBJECT_REMOVED = 's3:ObjectRemoved:*',

  /**
   * By using the ObjectRemoved event types, you can enable notification when
   * an object or a batch of objects is removed from a bucket.
   *
   * You can request notification when an object is deleted or a versioned
   * object is permanently deleted by using the s3:ObjectRemoved:Delete event
   * type. Or you can request notification when a delete marker is created for
   * a versioned object by using s3:ObjectRemoved:DeleteMarkerCreated. For
   * information about deleting versioned objects, see Deleting Object
   * Versions. You can also use a wildcard s3:ObjectRemoved:* to request
   * notification anytime an object is deleted.
   *
   * You will not receive event notifications from automatic deletes from
   * lifecycle policies or from failed operations.
   */
  OBJECT_REMOVED_DELETE = 's3:ObjectRemoved:Delete',

  /**
   * By using the ObjectRemoved event types, you can enable notification when
   * an object or a batch of objects is removed from a bucket.
   *
   * You can request notification when an object is deleted or a versioned
   * object is permanently deleted by using the s3:ObjectRemoved:Delete event
   * type. Or you can request notification when a delete marker is created for
   * a versioned object by using s3:ObjectRemoved:DeleteMarkerCreated. For
   * information about deleting versioned objects, see Deleting Object
   * Versions. You can also use a wildcard s3:ObjectRemoved:* to request
   * notification anytime an object is deleted.
   *
   * You will not receive event notifications from automatic deletes from
   * lifecycle policies or from failed operations.
   */
  OBJECT_REMOVED_DELETE_MARKER_CREATED = 's3:ObjectRemoved:DeleteMarkerCreated',

  /**
   * Using restore object event types you can receive notifications for
   * initiation and completion when restoring objects from the S3 Glacier
   * storage class.
   *
   * You use s3:ObjectRestore:Post to request notification of object restoration
   * initiation.
   */
  OBJECT_RESTORE_POST = 's3:ObjectRestore:Post',

  /**
   * Using restore object event types you can receive notifications for
   * initiation and completion when restoring objects from the S3 Glacier
   * storage class.
   *
   * You use s3:ObjectRestore:Completed to request notification of
   * restoration completion.
   */
  OBJECT_RESTORE_COMPLETED = 's3:ObjectRestore:Completed',

  /**
   * You can use this event type to request Amazon S3 to send a notification
   * message when Amazon S3 detects that an object of the RRS storage class is
   * lost.
   */
  REDUCED_REDUNDANCY_LOST_OBJECT = 's3:ReducedRedundancyLostObject',

  /**
   * You receive this notification event when an object that was eligible for
   * replication using Amazon S3 Replication Time Control failed to replicate.
   */
  REPLICATION_OPERATION_FAILED_REPLICATION = 's3:Replication:OperationFailedReplication',

  /**
   * You receive this notification event when an object that was eligible for
   * replication using Amazon S3 Replication Time Control exceeded the 15-minute
   * threshold for replication.
   */
  REPLICATION_OPERATION_MISSED_THRESHOLD = 's3:Replication:OperationMissedThreshold',

  /**
   * You receive this notification event for an object that was eligible for
   * replication using the Amazon S3 Replication Time Control feature replicated
   * after the 15-minute threshold.
   */
  REPLICATION_OPERATION_REPLICATED_AFTER_THRESHOLD = 's3:Replication:OperationReplicatedAfterThreshold',

  /**
   * You receive this notification event for an object that was eligible for
   * replication using Amazon S3 Replication Time Control but is no longer tracked
   * by replication metrics.
   */
  REPLICATION_OPERATION_NOT_TRACKED = 's3:Replication:OperationNotTracked',

  /**
   * By using the LifecycleExpiration event types, you can receive a notification
   * when Amazon S3 deletes an object based on your S3 Lifecycle configuration.
   */
  LIFECYCLE_EXPIRATION = 's3:LifecycleExpiration:*',

  /**
   * The s3:LifecycleExpiration:Delete event type notifies you when an object
   * in an unversioned bucket is deleted.
   * It also notifies you when an object version is permanently deleted by an
   * S3 Lifecycle configuration.
   */
  LIFECYCLE_EXPIRATION_DELETE = 's3:LifecycleExpiration:Delete',

  /**
   * The s3:LifecycleExpiration:DeleteMarkerCreated event type notifies you
   * when S3 Lifecycle creates a delete marker when a current version of an
   * object in versioned bucket is deleted.
   */
  LIFECYCLE_EXPIRATION_DELETE_MARKER_CREATED = 's3:LifecycleExpiration:DeleteMarkerCreated',

  /**
   * You receive this notification event when an object is transitioned to
   * another Amazon S3 storage class by an S3 Lifecycle configuration.
   */
  LIFECYCLE_TRANSITION = 's3:LifecycleTransition',

  /**
   * You receive this notification event when an object within the
   * S3 Intelligent-Tiering storage class moved to the Archive Access tier or
   * Deep Archive Access tier.
   */
  INTELLIGENT_TIERING = 's3:IntelligentTiering',

  /**
   * By using the ObjectTagging event types, you can enable notification when
   * an object tag is added or deleted from an object.
   */
  OBJECT_TAGGING = 's3:ObjectTagging:*',

  /**
   * The s3:ObjectTagging:Put event type notifies you when a tag is PUT on an
   * object or an existing tag is updated.

   */
  OBJECT_TAGGING_PUT = 's3:ObjectTagging:Put',

  /**
   * The s3:ObjectTagging:Delete event type notifies you when a tag is removed
   * from an object.
   */
  OBJECT_TAGGING_DELETE = 's3:ObjectTagging:Delete',

  /**
   * You receive this notification event when an ACL is PUT on an object or when
   * an existing ACL is changed.
   * An event is not generated when a request results in no change to an
   * object’s ACL.
   */
  OBJECT_ACL_PUT = 's3:ObjectAcl:Put',
}

export interface NotificationKeyFilter {
  /**
   * S3 keys must have the specified prefix.
   */
  readonly prefix?: string;

  /**
   * S3 keys must have the specified suffix.
   */
  readonly suffix?: string;
}

/**
 * Options for the onCloudTrailPutObject method
 */
export interface OnCloudTrailBucketEventOptions extends events.OnEventOptions {
  /**
   * Only watch changes to these object paths
   *
   * @default - Watch changes to all objects
   */
  readonly paths?: string[];
}

/**
 * Default bucket access control types.
 *
 * @see https://docs.aws.amazon.com/AmazonS3/latest/dev/acl-overview.html
 */
export enum BucketAccessControl {
  /**
   * Owner gets FULL_CONTROL. No one else has access rights.
   */
  PRIVATE = 'Private',

  /**
   * Owner gets FULL_CONTROL. The AllUsers group gets READ access.
   */
  PUBLIC_READ = 'PublicRead',

  /**
   * Owner gets FULL_CONTROL. The AllUsers group gets READ and WRITE access.
   * Granting this on a bucket is generally not recommended.
   */
  PUBLIC_READ_WRITE = 'PublicReadWrite',

  /**
   * Owner gets FULL_CONTROL. The AuthenticatedUsers group gets READ access.
   */
  AUTHENTICATED_READ = 'AuthenticatedRead',

  /**
   * The LogDelivery group gets WRITE and READ_ACP permissions on the bucket.
   * @see https://docs.aws.amazon.com/AmazonS3/latest/dev/ServerLogs.html
   */
  LOG_DELIVERY_WRITE = 'LogDeliveryWrite',

  /**
   * Object owner gets FULL_CONTROL. Bucket owner gets READ access.
   * If you specify this canned ACL when creating a bucket, Amazon S3 ignores it.
   */
  BUCKET_OWNER_READ = 'BucketOwnerRead',

  /**
   * Both the object owner and the bucket owner get FULL_CONTROL over the object.
   * If you specify this canned ACL when creating a bucket, Amazon S3 ignores it.
   */
  BUCKET_OWNER_FULL_CONTROL = 'BucketOwnerFullControl',

  /**
   * Owner gets FULL_CONTROL. Amazon EC2 gets READ access to GET an Amazon Machine Image (AMI) bundle from Amazon S3.
   */
  AWS_EXEC_READ = 'AwsExecRead',
}

export interface RoutingRuleCondition {
  /**
   * The HTTP error code when the redirect is applied
   *
   * In the event of an error, if the error code equals this value, then the specified redirect is applied.
   *
   * If both condition properties are specified, both must be true for the redirect to be applied.
   *
   * @default - The HTTP error code will not be verified
   */
  readonly httpErrorCodeReturnedEquals?: string;

  /**
   * The object key name prefix when the redirect is applied
   *
   * If both condition properties are specified, both must be true for the redirect to be applied.
   *
   * @default - The object key name will not be verified
   */
  readonly keyPrefixEquals?: string;
}

export class ReplaceKey {
  /**
   * The specific object key to use in the redirect request
   */
  public static with(keyReplacement: string) {
    return new this(keyReplacement);
  }

  /**
   * The object key prefix to use in the redirect request
   */
  public static prefixWith(keyReplacement: string) {
    return new this(undefined, keyReplacement);
  }

  private constructor(public readonly withKey?: string, public readonly prefixWithKey?: string) {
  }
}

/**
 * Rule that define when a redirect is applied and the redirect behavior.
 *
 * @see https://docs.aws.amazon.com/AmazonS3/latest/dev/how-to-page-redirect.html
 */
export interface RoutingRule {
  /**
   * The host name to use in the redirect request
   *
   * @default - The host name used in the original request.
   */
  readonly hostName?: string;

  /**
   * The HTTP redirect code to use on the response
   *
   * @default "301" - Moved Permanently
   */
  readonly httpRedirectCode?: string;

  /**
   * Protocol to use when redirecting requests
   *
   * @default - The protocol used in the original request.
   */
  readonly protocol?: RedirectProtocol;

  /**
   * Specifies the object key prefix to use in the redirect request
   *
   * @default - The key will not be replaced
   */
  readonly replaceKey?: ReplaceKey;

  /**
   * Specifies a condition that must be met for the specified redirect to apply.
   *
   * @default - No condition
   */
  readonly condition?: RoutingRuleCondition;
}

/**
 * Options for creating Virtual-Hosted style URL.
 */
export interface VirtualHostedStyleUrlOptions {
  /**
   * Specifies the URL includes the region.
   *
   * @default - true
   */
  readonly regional?: boolean;
}

/**
 * Options for creating a Transfer Acceleration URL.
 */
export interface TransferAccelerationUrlOptions {
  /**
   * Dual-stack support to connect to the bucket over IPv6.
   *
   * @default - false
   */
  readonly dualStack?: boolean;
}

function mapOrUndefined<T, U>(list: T[] | undefined, callback: (element: T) => U): U[] | undefined {
  if (!list || list.length === 0) {
    return undefined;
  }

  return list.map(callback);
}<|MERGE_RESOLUTION|>--- conflicted
+++ resolved
@@ -497,15 +497,8 @@
 
   constructor(scope: Construct, id: string, props: ResourceProps = {}) {
     super(scope, id, props);
-<<<<<<< HEAD
-=======
-
-    // defines a BucketNotifications construct. Notice that an actual resource will only
-    // be added if there are notifications added, so we don't need to condition this.
-    this.notifications = new BucketNotifications(this, 'Notifications', { bucket: this });
 
     this.node.addValidation({ validate: () => this.policy?.document.validateForResourcePolicy() ?? [] });
->>>>>>> 12aff4a3
   }
 
   /**
